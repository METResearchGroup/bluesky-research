--- conflicted
+++ resolved
@@ -1,62 +1,3 @@
 """Data loading utilities for posts."""
 
-<<<<<<< HEAD
-from typing import Literal, Optional
-import pandas as pd
-
-from lib.db.manage_local_data import load_data_from_local_storage
-from lib.log.logger import get_logger
-
-logger = get_logger(__file__)
-
-
-def load_preprocessed_posts(
-    lookback_start_date: str,
-    lookback_end_date: str,
-    duckdb_query: Optional[str] = None,
-    query_metadata: Optional[dict] = None,
-    export_format: Literal["jsonl", "parquet", "duckdb"] = "parquet",
-):
-    df: pd.DataFrame = load_data_from_local_storage(
-        service="preprocessed_posts",
-        directory="cache",
-        start_partition_date=lookback_start_date,
-        end_partition_date=lookback_end_date,
-        duckdb_query=duckdb_query,
-        query_metadata=query_metadata,
-        export_format=export_format,
-    )
-    logger.info(
-        f"Loaded {len(df)} preprocessed posts for lookback period {lookback_start_date} to {lookback_end_date}"
-    )
-    return df
-
-
-def load_preprocessed_posts_by_uris(
-    uris: pd.DataFrame,
-    lookback_start_date: str,
-    lookback_end_date: str,
-    duckdb_query: Optional[str] = None,
-    query_metadata: Optional[dict] = None,
-    export_format: Literal["jsonl", "parquet", "duckdb"] = "parquet",
-) -> pd.DataFrame:
-    """Load preprocessed posts by URIs."""
-    df: pd.DataFrame = load_data_from_local_storage(
-        service="preprocessed_posts",
-        directory="cache",
-        start_partition_date=lookback_start_date,
-        end_partition_date=lookback_end_date,
-        duckdb_query=duckdb_query,
-        query_metadata=query_metadata,
-        export_format=export_format,
-    )
-
-    # filter to only include posts with the given URIs
-    df = df[df["uri"].isin(uris["uri"])]
-    logger.info(
-        f"Filtered to {len(df)} preprocessed posts for lookback period {lookback_start_date} to {lookback_end_date}"
-    )
-    return df
-=======
-pass
->>>>>>> bdfe029e
+pass