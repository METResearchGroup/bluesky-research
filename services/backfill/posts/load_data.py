--- conflicted
+++ resolved
@@ -96,7 +96,6 @@
     print(f"Index names in cached_df: {cached_df.index.names}")
     print(f"Index names in active_df: {active_df.index.names}")
     print(f"Index names in df: {df.index.names}")
-<<<<<<< HEAD
     logger.info(f"Loaded {len(df)} posts from cache and active")
 
     if convert_ts_fields:
@@ -108,10 +107,6 @@
                 df[ts_col] = df[ts_col].dt.strftime(partition_date_format)
             else:
                 df[ts_col] = df[ts_col].apply(convert_bsky_dt_to_pipeline_dt)
-
-=======
-    logger.info(f"Loaded {len(df)} unique posts from cache and active")
->>>>>>> 81f148f8
     if output_format == "list":
         return df.to_dict(orient="records")
     return df
