"""Constants for general use."""

from datetime import datetime, timezone
import os

# likely that we will want to filter out some authors (e.g., spam accounts)
BLOCKED_AUTHORS = []
# we only want recent posts (Bluesky docs recommend 3 days, see )
NUM_DAYS_POST_RECENCY = 3
timestamp_format = "%Y-%m-%d-%H:%M:%S"
<<<<<<< HEAD
bsky_timestamp_format = "%Y-%m-%dT%H:%M:%S"
=======
default_bsky_timestamp_format = "%Y-%m-%dT%H:%M:%S"  # e.g. "2024-01-15T13:45:30"
bsky_timestamp_formats = [
    default_bsky_timestamp_format,
    "%Y-%m-%dT%H:%M:%S.%fZ",  # e.g. "2024-01-15T13:45:30.000000Z"
    "%Y-%m-%dT%H:%M:%SZ",  # e.g. "2024-01-15T13:45:30Z"
    "%Y-%m-%dT%H:%M:%S.%f%z",  # e.g. "2024-01-15T13:45:30.000000+0000"
    "%Y-%m-%dT%H:%M:%S%z",  # e.g. "2024-10-20T17:52:03+00:00"
    "%Y-%m-%dT%H:%M:%S.%f",  # e.g. "2024-10-20T18:36:54.5935595"
    "%Y-%m-%dT%H:%M:%S.%fZ",  # e.g. "2024-10-20T18:36:54.5935595Z" (microseconds precision)
]


>>>>>>> de1246d9
partition_date_format = "%Y-%m-%d"
current_datetime = datetime.now(timezone.utc)
current_datetime_str = current_datetime.strftime(timestamp_format)


current_file_directory = os.path.dirname(os.path.abspath(__file__))
# level above git directory.
project_home_directory = os.path.abspath(os.path.join(current_file_directory, ".."))
root_directory = os.path.abspath(os.path.join(current_file_directory, "../.."))
repo_name = "bluesky-research"
root_data_dirname = "bluesky_research_data"
backup_data_dirname = "backup_bluesky_research_data"
root_local_data_directory = os.path.join(root_directory, root_data_dirname)
root_local_backup_data_directory = os.path.join(root_directory, backup_data_dirname)

default_lookback_days = 2


def convert_pipeline_to_bsky_dt_format(pipeline_dt: str) -> str:
    """Converts a pipeline datetime string to a Bluesky datetime string."""
    dt = datetime.strptime(pipeline_dt, timestamp_format)
    dt_formatted: str = dt.strftime(default_bsky_timestamp_format)
    return dt_formatted


def normalize_timestamp(timestamp: str) -> str:
    """Normalizes timestamps that use hour 24 instead of 00.

    Args:
        timestamp: A timestamp string that might contain hour 24

    Returns:
        Normalized timestamp with hour 00 of the next day
    """
    if "T24:" in timestamp:
        return timestamp.replace("T24:", "T00:")
    return timestamp


def try_default_ts_truncation(timestamp: str) -> str:
    """Truncates a timestamp to seconds precision.

    Args:
        timestamp: A timestamp string that starts with format "YYYY-MM-DDThh:mm:ss"
            but may have varying precision endings

    Returns:
        The timestamp truncated to seconds precision (YYYY-MM-DDThh:mm:ss)
    """
    return timestamp[:19]  # Truncate after seconds (19 chars: YYYY-MM-DDThh:mm:ss)


def convert_bsky_dt_to_pipeline_dt(bsky_dt: str) -> str:
    """Converts a Bluesky datetime string to a pipeline datetime string.

    There's been various timestamp formats used in Bluesky, so we try to convert
    the timestamp to a pipeline datetime string by trying each format.

    Timestamps are the worst...
    """
    bsky_dt = normalize_timestamp(bsky_dt)
    for bsky_timestamp_format in bsky_timestamp_formats:
        try:
            dt = datetime.strptime(bsky_dt, bsky_timestamp_format)
            dt_formatted: str = dt.strftime(timestamp_format)
            return dt_formatted
        except ValueError:
            continue
    default_ts_truncation = try_default_ts_truncation(bsky_dt)
    try:
        dt = datetime.strptime(default_ts_truncation, default_bsky_timestamp_format)
        dt_formatted: str = dt.strftime(timestamp_format)
        return dt_formatted
    except ValueError:
        raise ValueError(f"Invalid Bluesky datetime string: {bsky_dt}")<|MERGE_RESOLUTION|>--- conflicted
+++ resolved
@@ -8,9 +8,6 @@
 # we only want recent posts (Bluesky docs recommend 3 days, see )
 NUM_DAYS_POST_RECENCY = 3
 timestamp_format = "%Y-%m-%d-%H:%M:%S"
-<<<<<<< HEAD
-bsky_timestamp_format = "%Y-%m-%dT%H:%M:%S"
-=======
 default_bsky_timestamp_format = "%Y-%m-%dT%H:%M:%S"  # e.g. "2024-01-15T13:45:30"
 bsky_timestamp_formats = [
     default_bsky_timestamp_format,
@@ -23,7 +20,6 @@
 ]
 
 
->>>>>>> de1246d9
 partition_date_format = "%Y-%m-%d"
 current_datetime = datetime.now(timezone.utc)
 current_datetime_str = current_datetime.strftime(timestamp_format)
