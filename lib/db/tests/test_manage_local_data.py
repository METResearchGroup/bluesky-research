"""Tests for lib/db/manage_local_data.py"""
import os
from tempfile import TemporaryDirectory

import pandas as pd
import pytest
from unittest.mock import Mock, patch, MagicMock
from datetime import datetime

from lib.aws.s3 import S3
from lib.db.manage_local_data import (
    find_files_after_timestamp,
    _get_all_filenames,
    _get_all_filenames_deprecated_format,
    _validate_filepaths,
    list_filenames,
    load_data_from_local_storage,
    export_data_to_local_storage,
)

MOCK_SERVICE_METADATA = {
    "test_service": {
        "local_prefix": "/data/test_service",
        "timestamp_field": "preprocessing_timestamp",
        "partition_key": "preprocessing_timestamp",
    },
    "preprocessed_posts": {
        "local_prefix": "/data/preprocessed_posts",
        "timestamp_field": "preprocessing_timestamp",
        "partition_key": "preprocessing_timestamp",
    }
}

@pytest.mark.parametrize("timestamp_str,expected", [
    ("2024-07-06-20:39:30", "year=2024/month=07/day=06/hour=20/minute=39"),
    ("2025-12-31-23:59:59", "year=2025/month=12/day=31/hour=23/minute=59"),
])
def test_create_partition_key_based_on_timestamp(timestamp_str, expected):
    """Test create_partition_key_based_on_timestamp"""
    with patch('boto3.client') as mock_client:
        mock_s3 = Mock()
        mock_client.return_value = mock_s3
        s3 = S3(create_client_flag=False)
        assert (
            s3.create_partition_key_based_on_timestamp(timestamp_str) == expected
        )


# Setup for find_files_after_timestamp tests


@pytest.fixture
def setup_directory_structure():
    """Create a temporary directory with test files."""
    with TemporaryDirectory() as tmpdir:
        # Create sample directory structures and test files
        timestamps = [
            ("2024", "01", "01", "01", "01"),  # shouldn't be included
            ("2024", "07", "01", "01", "01"),  # shouldn't be included
            ("2024", "07", "05", "20", "59"),
            ("2024", "07", "05", "21", "01"),
            ("2024", "07", "06", "01", "01"),
            ("2024", "08", "01", "01", "01"),
        ]
        for year, month, day, hour, minute in timestamps:
            dir_path = os.path.join(tmpdir, f"year={year}/month={month}/day={day}/hour={hour}/minute={minute}")
            os.makedirs(dir_path, exist_ok=True)
            test_file_path = os.path.join(dir_path, "test_file.txt")
            with open(test_file_path, "w") as f:
                f.write(f"This is a test file for {year}/{month}/{day} {hour}:{minute}.")
        yield tmpdir


def test_find_files_after_timestamp(setup_directory_structure):
    """Test find_files_after_timestamp"""
    base_path = setup_directory_structure
    # A minute before the test file's timestamp
    target_timestamp = "year=2024/month=07/day=05/hour=20/minute=58"
    files_found = find_files_after_timestamp(base_path, target_timestamp)
    assert len(files_found) == 4


@pytest.fixture
def mock_parquet_files():
    """Create a mock list of parquet files with different partition dates."""
    return [
        "/data/service/active/partition_date=2024-03-01/file1.parquet",
        "/data/service/active/partition_date=2024-03-02/file2.parquet",
        "/data/service/active/partition_date=2024-03-03/file3.parquet",
        "/data/service/active/partition_date=2024-03-04/file4.parquet",
        "/data/service/cache/partition_date=2024-02-28/file5.parquet",
    ]


class TestGetAllFilenames:
    """Test suite for _get_all_filenames function."""

    @pytest.fixture(autouse=True)
    def setup(self, mocker):
        """Set up common test fixtures."""
        # Mock service metadata
        self.mock_metadata = {
            "test_service": {
                "local_prefix": "/data/test_service"
            }
        }
        mocker.patch("lib.db.manage_local_data.MAP_SERVICE_TO_METADATA", self.mock_metadata)
        
        # Mock get_local_prefix_for_service
        self.mock_get_prefix = mocker.patch("lib.db.manage_local_data.get_local_prefix_for_service")
        self.mock_get_prefix.return_value = "/data/test_service"

    def test_empty_directory(self, mocker):
        """Test when target directory is empty.
        
        Expected behavior:
        - Should return empty list when no files exist
        """
        # Mock os.walk to return empty file list
        mocker.patch("os.walk", return_value=[("/data/test_service/active", [], [])])
        
        result = _get_all_filenames("test_service")
        assert result == []

    def test_no_valid_files(self, mocker):
        """Test when directory contains only invalid parquet files.
        
        Expected behavior:
        - Should return empty list when validate_pq_files=True and no files pass validation
        """
        # Mock file structure with invalid parquet files
        test_files = [
            "/data/test_service/active/partition_date=2024-03-01/invalid1.parquet",
            "/data/test_service/active/partition_date=2024-03-02/invalid2.parquet"
        ]
        
        # Mock os.walk to return test files
        mocker.patch("os.walk", return_value=[("/data/test_service/active", [], test_files)])
        
        # Mock validated_pq_files_within_directory to return empty list (no valid files)
        mock_validate = mocker.patch("lib.db.manage_local_data.validated_pq_files_within_directory")
        mock_validate.return_value = []

        result = _get_all_filenames("test_service", validate_pq_files=True)
        assert result == []

    def test_mixed_valid_invalid_files(self, mocker):
        """Test with mix of valid and invalid parquet files.
        
        Expected behavior:
        - Should return only validated files when validate_pq_files=True
        """
        # Set up test files
        valid_files = [
            "/data/test_service/active/partition_date=2024-03-01/valid1.parquet",
            "/data/test_service/active/partition_date=2024-03-02/valid2.parquet"
        ]
        all_files = valid_files + [
            "/data/test_service/active/partition_date=2024-03-03/invalid.parquet"
        ]
        
        # Mock os.walk
        mocker.patch("os.walk", return_value=[("/data/test_service/active", [], all_files)])
        
        # Mock validation to return only valid files
        mock_validate = mocker.patch("lib.db.manage_local_data.validated_pq_files_within_directory")
        mock_validate.return_value = valid_files

        result = _get_all_filenames("test_service", validate_pq_files=True)
        assert set(result) == set(valid_files)

    def test_incorrect_directory_structure(self, mocker):
        """Test with files in new format structure.
        
        The function should only look in paths that match the expected structure
        (service/directory/partition_date=*/file.parquet), so files in deprecated format
        (service/firehose|most_liked/directory/partition_date=*/file.parquet) should be ignored.
        """
        # Mock os.walk to return different results based on the path being walked
        def mock_walk(path):
            if 'firehose' in path or 'most_liked' in path:
                # Files in deprecated format should be ignored
                return [(path, [], ["file1.parquet", "file2.parquet"])]
            else:
                # No files found in correct format paths
                return [(path, [], [])]
        
        mocker.patch("os.walk", side_effect=mock_walk)
        
        result = _get_all_filenames("test_service")
        assert result == []


class TestGetAllFilenamesDeprecatedFormat:
    """Test suite for _get_all_filenames_deprecated_format function."""

    @pytest.fixture(autouse=True)
    def setup(self, mocker):
        """Set up common test fixtures."""
        # Mock service metadata
        self.mock_metadata = {
            "ml_inference_perspective_api": {
                "local_prefix": "/data/ml_inference_perspective_api"
            }
        }
        mocker.patch("lib.db.manage_local_data.MAP_SERVICE_TO_METADATA", self.mock_metadata)
        
        # Mock get_local_prefix_for_service
        self.mock_get_prefix = mocker.patch("lib.db.manage_local_data.get_local_prefix_for_service")
        self.mock_get_prefix.return_value = "/data/ml_inference_perspective_api"

    def test_empty_directory(self, mocker):
        """Test when target directory is empty.
        
        Expected behavior:
        - Should return empty list when no files exist
        """
        # Mock os.walk to return empty file list
        mocker.patch("os.walk", return_value=[("/data/ml_inference_perspective_api/firehose/active", [], [])])
        
        result = _get_all_filenames_deprecated_format("ml_inference_perspective_api")
        assert result == []

    def test_no_valid_files(self, mocker):
        """Test when directory contains only invalid parquet files.
        
        Expected behavior:
        - Should return empty list when validate_pq_files=True and no files pass validation
        """
        # Mock file structure with invalid parquet files
        test_files = [
            "/data/ml_inference_perspective_api/firehose/active/partition_date=2024-03-01/invalid1.parquet",
            "/data/ml_inference_perspective_api/most_liked/active/partition_date=2024-03-02/invalid2.parquet"
        ]
        
        # Mock os.walk to return test files
        mocker.patch("os.walk", return_value=[("/data/ml_inference_perspective_api/firehose/active", [], test_files)])
        
        # Mock validated_pq_files_within_directory to return empty list (no valid files)
        mock_validate = mocker.patch("lib.db.manage_local_data.validated_pq_files_within_directory")
        mock_validate.return_value = []

        result = _get_all_filenames_deprecated_format("ml_inference_perspective_api", validate_pq_files=True)
        assert result == []

    def test_mixed_valid_invalid_files(self, mocker):
        """Test with mix of valid and invalid parquet files.
        
        Expected behavior:
        - Should return only validated files when validate_pq_files=True
        """
        # Set up test files
        valid_files = [
            "/data/ml_inference_perspective_api/firehose/active/partition_date=2024-03-01/valid1.parquet",
            "/data/ml_inference_perspective_api/firehose/active/partition_date=2024-03-02/valid2.parquet"
        ]
        all_files = valid_files + [
            "/data/ml_inference_perspective_api/firehose/active/partition_date=2024-03-03/invalid.parquet"
        ]
        
        # Mock os.walk
        mocker.patch("os.walk", return_value=[("/data/ml_inference_perspective_api/source_type/active", [], all_files)])
        
        # Mock validation to return only valid files
        mock_validate = mocker.patch("lib.db.manage_local_data.validated_pq_files_within_directory")
        mock_validate.return_value = valid_files

        result = _get_all_filenames_deprecated_format("ml_inference_perspective_api", validate_pq_files=True)
        assert set(result) == set(valid_files)

    def test_incorrect_directory_structure(self, mocker):
        """Test with files in new format structure.
        
        The function should only look in paths that include 'firehose' or 'most_liked',
        so files in the new format (directly under 'active') should be ignored.
        """
        # Mock os.walk to return different results based on the path being walked
        def mock_walk(path):
            if 'firehose' in path or 'most_liked' in path:
                # No files found in deprecated format paths
                return [(path, [], [])]
            else:
                # Files in new format should be ignored
                return [(path, [], ["file1.parquet", "file2.parquet"])]
        
        mocker.patch("os.walk", side_effect=mock_walk)
        
        result = _get_all_filenames_deprecated_format("ml_inference_perspective_api")
        assert result == []


class TestValidateFilepaths:
    """Test suite for _validate_filepaths function."""

    def test_no_filepaths(self):
        """Test validation of empty filepaths list.
        
        Expected behavior:
        - Should return empty list when no filepaths are provided
        - Should not raise any errors
        """
        result = _validate_filepaths("test_service", [])
        assert result == []

    def test_both_partition_and_range_dates(self):
        """Test validation when both partition_date and date range are provided.
        
        Expected behavior:
        - Should raise ValueError with message about not using both together
        - Should fail before attempting to validate any files
        """
        with pytest.raises(ValueError, match="Cannot use partition_date and start_partition_date or end_partition_date together."):
            _validate_filepaths(
                "test_service",
                ["test.parquet"],
                partition_date="2024-03-01",
                start_partition_date="2024-03-01",
                end_partition_date="2024-03-02"
            )

    def test_partition_date_no_matches(self):
        """Test validation when partition_date matches no files.
        
        Expected behavior:
        - Should return empty list when no files match the partition date
        - Should not include files from other partition dates
        - Should not raise any errors
        """
        test_files = [
            "/data/test_service/active/partition_date=2024-03-01/file1.parquet",
            "/data/test_service/active/partition_date=2024-03-02/file2.parquet"
        ]
        result = _validate_filepaths(
            "test_service",
            test_files,
            partition_date="2024-03-03"
        )
        assert result == []

    def test_partition_date_with_matches(self):
        """Test validation when partition_date matches files.
        
        Expected behavior:
        - Should return only files matching the exact partition date
        - Should maintain file paths in their original format
        - Should not include files from other partition dates
        """
        test_files = [
            "/data/test_service/active/partition_date=2024-03-01/file1.parquet",
            "/data/test_service/active/partition_date=2024-03-02/file2.parquet"
        ]
        result = _validate_filepaths(
            "test_service",
            test_files,
            partition_date="2024-03-01"
        )
        assert result == ["/data/test_service/active/partition_date=2024-03-01/file1.parquet"]

    def test_date_range_no_matches(self):
        """Test validation when date range matches no files.
        
        Expected behavior:
        - Should return empty list when no files fall within date range
        - Should not include files outside the date range
        - Should not raise any errors
        """
        test_files = [
            "/data/test_service/active/partition_date=2024-03-01/file1.parquet",
            "/data/test_service/active/partition_date=2024-03-02/file2.parquet"
        ]
        result = _validate_filepaths(
            "test_service",
            test_files,
            start_partition_date="2024-03-03",
            end_partition_date="2024-03-04"
        )
        assert result == []

    def test_date_range_with_matches(self):
        """Test validation when date range matches files.
        
        Expected behavior:
        - Should return all files with partition dates within range (inclusive)
        - Should maintain file paths in their original format
        - Should not include files outside the date range
        - Should handle multiple matching files correctly
        """
        test_files = [
            "/data/test_service/active/partition_date=2024-03-01/file1.parquet",
            "/data/test_service/active/partition_date=2024-03-02/file2.parquet",
            "/data/test_service/active/partition_date=2024-03-03/file3.parquet"
        ]
        result = _validate_filepaths(
            "test_service",
            test_files,
            start_partition_date="2024-03-01",
            end_partition_date="2024-03-02"
        )
        assert set(result) == {
            "/data/test_service/active/partition_date=2024-03-01/file1.parquet",
            "/data/test_service/active/partition_date=2024-03-02/file2.parquet"
        }

    def test_only_start_date(self):
        """Test validation when only start_partition_date is provided.
        
        Expected behavior:
        - Should raise ValueError with message about requiring both dates
        - Should fail before attempting to validate any files
        """
        with pytest.raises(ValueError, match="Both start_partition_date and end_partition_date must be provided together."):
            _validate_filepaths(
                "test_service",
                ["test.parquet"],
                start_partition_date="2024-03-01"
            )

    def test_only_end_date(self):
        """Test validation when only end_partition_date is provided.
        
        Expected behavior:
        - Should raise ValueError with message about requiring both dates
        - Should fail before attempting to validate any files
        """
        with pytest.raises(ValueError, match="Both start_partition_date and end_partition_date must be provided together."):
            _validate_filepaths(
                "test_service",
                ["test.parquet"],
                end_partition_date="2024-03-02"
            )


class TestListFilenames:
    """Test suite for list_filenames function."""
    
    @pytest.fixture(autouse=True)
    def mock_service_metadata(self, mocker):
        """Mock the service metadata for test services."""
        mock_metadata = {
            "preprocessed_posts": {
                "local_prefix": "/data/preprocessed_posts",
                "subpaths": {
                    "firehose": "firehose",
                    "most_liked": "most_liked"
                }
            },
            "posts": {
                "local_prefix": "/data/posts"
            }
        }
        mocker.patch("lib.db.manage_local_data.MAP_SERVICE_TO_METADATA", mock_metadata)
        return mock_metadata

    def test_deprecated_format_partition_date(self, mocker):
        """Test listing files for service that uses both formats with partition_date filter.
        
        Tests that list_filenames correctly filters files for a service using both deprecated
        and current formats (preprocessed_posts) when given a specific partition_date.
        
        Expected behavior:
        - Should call both _get_all_filenames_deprecated_format and _get_all_filenames
        - Should return only files matching partition_date="2024-03-02"
        - Should include files from both formats
        - Should exclude files from other partition dates
        """
        mock_get_deprecated = mocker.patch("lib.db.manage_local_data._get_all_filenames_deprecated_format")
        mock_get_current = mocker.patch("lib.db.manage_local_data._get_all_filenames")
        
        mock_get_deprecated.return_value = [
            "/data/preprocessed_posts/firehose/active/partition_date=2024-03-01/file3.parquet",
            "/data/preprocessed_posts/firehose/active/partition_date=2024-03-02/file1.parquet",
            "/data/preprocessed_posts/most_liked/active/partition_date=2024-03-02/file2.parquet",
            "/data/preprocessed_posts/most_liked/active/partition_date=2024-03-03/file4.parquet"
        ]
        
        mock_get_current.return_value = [
            "/data/preprocessed_posts/active/partition_date=2024-03-01/file5.parquet",
            "/data/preprocessed_posts/active/partition_date=2024-03-02/file6.parquet",
            "/data/preprocessed_posts/active/partition_date=2024-03-03/file7.parquet"
        ]

        result = list_filenames(
            service="preprocessed_posts",
            partition_date="2024-03-02"
        )

        assert len(result) == 3
        assert all("2024-03-02" in f for f in result)
        # Verify files from both formats are included
        assert any("firehose" in f for f in result)
        assert any("most_liked" in f for f in result)
        assert any(f == "/data/preprocessed_posts/active/partition_date=2024-03-02/file6.parquet" for f in result)
        
        mock_get_deprecated.assert_called_once()
        mock_get_current.assert_called_once()

    def test_current_format_partition_date(self, mocker):
        """Test listing files for current format service with partition_date filter.
        
        Tests that list_filenames correctly filters files for a service using only current format
        (posts) when given a specific partition_date.
        
        Expected behavior:
        - Should call only _get_all_filenames
        - Should NOT call _get_all_filenames_deprecated_format
        - Should return only files matching partition_date="2024-03-02"
        - Should include files from both cache and active directories if specified
        - Should exclude files from other partition dates and deprecated format
        """
        mock_get_current = mocker.patch("lib.db.manage_local_data._get_all_filenames")
        mock_get_deprecated = mocker.patch("lib.db.manage_local_data._get_all_filenames_deprecated_format")
        
        mock_get_current.return_value = [
            "/data/posts/active/partition_date=2024-03-01/file3.parquet",
            "/data/posts/active/partition_date=2024-03-02/file1.parquet",
            "/data/posts/cache/partition_date=2024-03-02/file2.parquet",
            "/data/posts/cache/partition_date=2024-03-03/file4.parquet"
        ]

        result = list_filenames(
            service="posts",
            directories=["active", "cache"],
            partition_date="2024-03-02"
        )

        assert len(result) == 2
        assert all("2024-03-02" in f for f in result)
        assert any("/active/" in f for f in result)
        assert any("/cache/" in f for f in result)
        
        mock_get_current.assert_called_once()
        mock_get_deprecated.assert_not_called()

    def test_deprecated_format_date_range(self, mocker):
        """Test listing files for service using both formats with date range filter.
        
        Tests that list_filenames correctly filters files for a service using both deprecated
        and current formats (preprocessed_posts) when given start and end partition dates.
        
        Expected behavior:
        - Should call both _get_all_filenames_deprecated_format and _get_all_filenames
        - Should return files with dates between 2024-03-01 and 2024-03-03 inclusive
        - Should include files from both formats
        - Should exclude files outside date range
        """
        mock_get_deprecated = mocker.patch("lib.db.manage_local_data._get_all_filenames_deprecated_format")
        mock_get_current = mocker.patch("lib.db.manage_local_data._get_all_filenames")
        
        mock_get_deprecated.return_value = [
            "/data/preprocessed_posts/firehose/active/partition_date=2024-02-28/file4.parquet",
            "/data/preprocessed_posts/firehose/active/partition_date=2024-03-01/file1.parquet",
            "/data/preprocessed_posts/firehose/active/partition_date=2024-03-02/file2.parquet",
            "/data/preprocessed_posts/most_liked/active/partition_date=2024-03-03/file3.parquet",
            "/data/preprocessed_posts/most_liked/active/partition_date=2024-03-04/file5.parquet"
        ]
        
        mock_get_current.return_value = [
            "/data/preprocessed_posts/active/partition_date=2024-02-28/file6.parquet",
            "/data/preprocessed_posts/active/partition_date=2024-03-01/file7.parquet",
            "/data/preprocessed_posts/active/partition_date=2024-03-03/file8.parquet",
            "/data/preprocessed_posts/active/partition_date=2024-03-04/file9.parquet"
        ]

        result = list_filenames(
            service="preprocessed_posts",
            start_partition_date="2024-03-01",
            end_partition_date="2024-03-03"
        )

        assert len(result) == 5  # 3 from deprecated + 2 from current format
        assert all("2024-03-0" in f for f in result)
        assert not any("2024-02-28" in f for f in result)
        assert not any("2024-03-04" in f for f in result)
        # Verify files from both formats are included
        assert any("firehose" in f for f in result)
        assert any("most_liked" in f for f in result)
        assert any(f == "/data/preprocessed_posts/active/partition_date=2024-03-01/file7.parquet" for f in result)
        
        mock_get_deprecated.assert_called_once()
        mock_get_current.assert_called_once()

    def test_current_format_date_range(self, mocker):
        """Test listing files for current format service with date range filter.
        
        Tests that list_filenames correctly filters files for a service using only current format
        (posts) when given start and end partition dates.
        
        Expected behavior:
        - Should call only _get_all_filenames
        - Should NOT call _get_all_filenames_deprecated_format
        - Should return files with dates between 2024-03-01 and 2024-03-03 inclusive
        - Should include files from both cache and active directories if specified
        - Should exclude files outside date range and deprecated format
        """
        mock_get_current = mocker.patch("lib.db.manage_local_data._get_all_filenames")
        mock_get_deprecated = mocker.patch("lib.db.manage_local_data._get_all_filenames_deprecated_format")
        
        mock_get_current.return_value = [
            "/data/posts/active/partition_date=2024-02-28/file4.parquet",
            "/data/posts/active/partition_date=2024-03-01/file1.parquet",
            "/data/posts/cache/partition_date=2024-03-02/file2.parquet",
            "/data/posts/active/partition_date=2024-03-03/file3.parquet",
            "/data/posts/cache/partition_date=2024-03-04/file5.parquet"
        ]

        result = list_filenames(
            service="posts",
            directories=["active", "cache"],
            start_partition_date="2024-03-01",
            end_partition_date="2024-03-03"
        )

        assert len(result) == 3
        assert all("2024-03-0" in f for f in result)
        assert not any("2024-02-28" in f for f in result)
        assert not any("2024-03-04" in f for f in result)
        
        mock_get_current.assert_called_once()
        mock_get_deprecated.assert_not_called()

class TestLoadDataFromLocalStorage:
    @pytest.fixture
    def mock_service_metadata(self, mocker):
        """Mock the service metadata for test_service"""
        mock_metadata = {
            "test_service": {
                "dtypes_map": {"col1": "int64", "col2": "string"},
                "local_prefix": "/data/test",
                "timestamp_field": "col1"
            }
        }
        mocker.patch("lib.db.manage_local_data.MAP_SERVICE_TO_METADATA", mock_metadata)

    @pytest.fixture
    def mock_duckdb_import(self, mocker):
        """Mock DuckDB class and methods"""
        # Instead of mocking duckdb directly, mock the DuckDB instance
        mock_duckdb_instance = mocker.MagicMock()
        mock_duckdb_instance.run_query_as_df.return_value = pd.DataFrame()
        mocker.patch("lib.db.manage_local_data.duckDB", mock_duckdb_instance)
        return mock_duckdb_instance

    @pytest.mark.parametrize("test_params", [
        {
            "service": "test_service", 
            "directory": "active",
            "export_format": "parquet",
            "mock_df": pd.DataFrame({
                "col1": [1, 2],
                "col2": ["a", "b"],
                "partition_date": ["2024-03-01", "2024-03-02"]
            })
        }
    ])
    def test_basic_functionality(self, test_params, mocker, mock_service_metadata):
        """Test basic load functionality with parquet files."""
        mock_read_parquet = mocker.patch("pandas.read_parquet")
        mock_list_filenames = mocker.patch("lib.db.manage_local_data.list_filenames")
        
        mock_read_parquet.return_value = test_params["mock_df"]
        mock_list_filenames.return_value = ["file1.parquet"]
        
        result = load_data_from_local_storage(
            service=test_params["service"],
            directory=test_params["directory"],
            export_format=test_params["export_format"]
        )
        
        assert isinstance(result, pd.DataFrame)
        assert len(result) == len(test_params["mock_df"])
        mock_list_filenames.assert_called_once()
        mock_read_parquet.assert_called_once()

    @pytest.mark.parametrize("directory,expected_files", [
        ("active", ["active/file1.parquet"]),
        ("cache", ["cache/file1.parquet"])
    ])
    def test_directory_selection(self, directory, expected_files, mocker, mock_service_metadata):
        """Test loading from different directories."""
        mock_read_parquet = mocker.patch("pandas.read_parquet")
        mock_list_filenames = mocker.patch("lib.db.manage_local_data.list_filenames")
        
        mock_list_filenames.return_value = expected_files
        
        load_data_from_local_storage(
            service="test_service",
            directory=directory
        )
        
        mock_list_filenames.assert_called_with(
            service="test_service",
            directories=[directory],
            validate_pq_files=False,
            partition_date=None,
            start_partition_date=None,
            end_partition_date=None,
            override_local_prefix=None,
            source_types=None,
            custom_args=None
        )

    @pytest.mark.parametrize("export_format,mock_data", [
        ("parquet", pd.DataFrame({"col1": [1,2]}).astype({"col1": "Int64"})),
        ("jsonl", pd.DataFrame({"col1": [1,2]}).astype({"col1": "Int64"})),
        ("duckdb", pd.DataFrame({"col1": [1,2]}).astype({"col1": "Int64"}))
    ])
    def test_export_formats(self, export_format, mock_data, mocker, mock_service_metadata, mock_duckdb_import):
        """Test different export formats."""
        mock_read_parquet = mocker.patch("pandas.read_parquet")
        mock_read_json = mocker.patch("pandas.read_json")
        mock_list_filenames = mocker.patch("lib.db.manage_local_data.list_filenames")
        
        mock_list_filenames.return_value = ["file1"]
        if export_format == "parquet":
            mock_read_parquet.return_value = mock_data
        elif export_format == "jsonl":
            mock_read_json.return_value = mock_data
        else:
            mock_duckdb_import.run_query_as_df.return_value = mock_data
            
        result = load_data_from_local_storage(
            service="test_service",
            export_format=export_format,
            duckdb_query="SELECT * FROM test" if export_format == "duckdb" else None,
            query_metadata={"tables": [{"name": "test", "columns": ["col1"]}]} if export_format == "duckdb" else None
        )
        
        assert isinstance(result, pd.DataFrame)
        if export_format == "duckdb":
            mock_duckdb_import.run_query_as_df.assert_called_once()

    def test_duckdb_query(self, mocker, mock_service_metadata, mock_duckdb_import):
        """Test DuckDB query execution."""
        mock_list_filenames = mocker.patch("lib.db.manage_local_data.list_filenames")
        
        test_query = "SELECT * FROM test"
        test_metadata = {"tables": [{"name": "test", "columns": ["col1"]}]}
        
        load_data_from_local_storage(
            service="test_service",
            export_format="duckdb",
            duckdb_query=test_query,
            query_metadata=test_metadata
        )
        
        mock_duckdb_import.run_query_as_df.assert_called_with(
            query=test_query,
            mode="parquet",
            filepaths=mock_list_filenames.return_value,
            query_metadata=test_metadata
        )

    @pytest.mark.parametrize("test_params", [
        {
            "latest_timestamp": "2024-03-02T00:00:00",
            "mock_data": pd.DataFrame({
                "col1": ["2024-03-02T12:00:00", "2024-03-03T12:00:00"],
                "col2": ["a", "b"]
            }).astype({"col1": "string", "col2": "string"})
        }
    ])
    def test_timestamp_filter(self, test_params, mocker, mock_service_metadata):
        """Test filtering by latest timestamp."""
        mock_read_parquet = mocker.patch("pandas.read_parquet")
        mock_list_filenames = mocker.patch("lib.db.manage_local_data.list_filenames")

        mock_df = test_params["mock_data"].copy()
        mock_df["partition_date"] = pd.Series(["2024-03-02", "2024-03-03"], dtype="string")
        mock_read_parquet.return_value = mock_df
        
        result = load_data_from_local_storage(
            service="test_service",
            latest_timestamp=test_params["latest_timestamp"]
        )
        
        assert all(pd.to_datetime(result["col1"]) >= pd.to_datetime(test_params["latest_timestamp"]))
        pd.testing.assert_frame_equal(result, test_params["mock_data"])

    @pytest.mark.parametrize("test_params", [
        {
            "partition_date": "2024-03-02",
            "mock_data": pd.DataFrame({
                "col1": [1, 2],
                "col2": ["a", "b"]
            }).astype({"col1": "Int64", "col2": "string"})
        }
    ])
    def test_partition_date_filter(self, test_params, mocker, mock_service_metadata):
        """Test filtering by partition date."""
        mock_list_filenames = mocker.patch("lib.db.manage_local_data.list_filenames")
        mock_read_parquet = mocker.patch("pandas.read_parquet")
        
        mock_df = test_params["mock_data"].copy()
        mock_df["partition_date"] = pd.Series(["2024-03-02", "2024-03-02"], dtype="string")
        mock_read_parquet.return_value = mock_df
        
        result = load_data_from_local_storage(
            service="test_service",
            partition_date=test_params["partition_date"]
        )
        
        pd.testing.assert_frame_equal(result, test_params["mock_data"])
        
        mock_list_filenames.assert_called_with(
            service="test_service",
            directories=["active"],
            validate_pq_files=False,
            partition_date=test_params["partition_date"],
            start_partition_date=None,
            end_partition_date=None,
            override_local_prefix=None,
            source_types=None,
            custom_args=None
        )

    @pytest.mark.parametrize("test_params", [
        {
            "start_date": "2024-03-01",
            "end_date": "2024-03-02",
            "files": ["2024-02-28.parquet", "2024-03-01.parquet", "2024-03-02.parquet", "2024-03-03.parquet"],
            "expected_files": ["2024-03-01.parquet", "2024-03-02.parquet"]
        }
    ])
    def test_date_range_filter(self, test_params, mocker, mock_service_metadata):
        """Test filtering by date range."""
        mock_list_filenames = mocker.patch("lib.db.manage_local_data.list_filenames")
        mock_read_parquet = mocker.patch("pandas.read_parquet")
        
        load_data_from_local_storage(
            service="test_service",
            start_partition_date=test_params["start_date"],
            end_partition_date=test_params["end_date"]
        )
        
        mock_list_filenames.assert_called_with(
            service="test_service",
            directories=["active"],
            validate_pq_files=False,
            partition_date=None,
            start_partition_date=test_params["start_date"],
            end_partition_date=test_params["end_date"],
            override_local_prefix=None,
            source_types=None,
            custom_args=None
        )

    def test_use_all_data(self, mocker, mock_service_metadata):
        """Test use_all_data flag."""
        mock_list_filenames = mocker.patch("lib.db.manage_local_data.list_filenames")
        mock_read_parquet = mocker.patch("pandas.read_parquet")
        
        load_data_from_local_storage(
            service="test_service",
            use_all_data=True
        )
        
        mock_list_filenames.assert_called_with(
            service="test_service",
            directories=["cache", "active"],
            validate_pq_files=False,
            partition_date=None,
            start_partition_date=None,
            end_partition_date=None,
            override_local_prefix=None,
            source_types=None,
            custom_args=None
        )

    def test_validate_pq_files(self, mocker, mock_service_metadata):
        """Test validate_pq_files flag."""
        mock_list_filenames = mocker.patch("lib.db.manage_local_data.list_filenames")
        mock_read_parquet = mocker.patch("pandas.read_parquet")
        
        load_data_from_local_storage(
            service="test_service",
            validate_pq_files=True
        )
        
        mock_list_filenames.assert_called_with(
            service="test_service",
            directories=["active"],
            validate_pq_files=True,
            partition_date=None,
            start_partition_date=None,
            end_partition_date=None,
            override_local_prefix=None,
            source_types=None,
            custom_args=None
        )

    def test_preprocessed_posts_validation(self, mocker):
        """Test loading preprocessed_posts data with validation.
        
        Tests that load_data_from_local_storage correctly:
        1. Calls both _get_all_filenames_deprecated_format and _get_all_filenames for preprocessed_posts
        2. Validates the combined filepaths using _validate_filepaths
        3. Filters out files not matching the validation criteria
        
        Expected behavior:
        - Should call both filename functions for preprocessed_posts
        - Should validate combined filepaths with _validate_filepaths
        - Should only return files matching validation criteria
        - Should handle both deprecated and current format paths
        """
        # Mock the filename retrieval functions
        mock_get_deprecated = mocker.patch("lib.db.manage_local_data._get_all_filenames_deprecated_format")
        mock_get_current = mocker.patch("lib.db.manage_local_data._get_all_filenames")
        mock_validate = mocker.patch("lib.db.manage_local_data._validate_filepaths")
        mock_read_parquet = mocker.patch("pandas.read_parquet")

        # Set up test files in both formats
        deprecated_files = [
            "/data/preprocessed_posts/firehose/active/partition_date=2024-03-01/file1.parquet",
            "/data/preprocessed_posts/most_liked/active/partition_date=2024-03-02/file2.parquet",
            "/data/preprocessed_posts/firehose/active/partition_date=2024-03-03/file3.parquet"
        ]
        
        current_files = [
            "/data/preprocessed_posts/active/partition_date=2024-03-01/file4.parquet",
            "/data/preprocessed_posts/active/partition_date=2024-03-02/file5.parquet",
            "/data/preprocessed_posts/active/partition_date=2024-03-03/file6.parquet"
        ]

        # Mock return values
        mock_get_deprecated.return_value = deprecated_files
        mock_get_current.return_value = current_files
        
        # Mock validation to filter some files
        validated_files = [
            "/data/preprocessed_posts/firehose/active/partition_date=2024-03-01/file1.parquet",
            "/data/preprocessed_posts/active/partition_date=2024-03-01/file4.parquet",
            "/data/preprocessed_posts/active/partition_date=2024-03-02/file5.parquet"
        ]
        mock_validate.return_value = validated_files
        
        # Call function with validation criteria
        result = load_data_from_local_storage(
            service="preprocessed_posts",
            start_partition_date="2024-03-01",
            end_partition_date="2024-03-02"
        )

        # Verify correct functions were called
        mock_get_deprecated.assert_called_once()
        mock_get_current.assert_called_once()
        mock_validate.assert_called_once_with(
            service="preprocessed_posts",
            filepaths=deprecated_files + current_files,
            partition_date=None,
            start_partition_date="2024-03-01", 
            end_partition_date="2024-03-02"
        )

    def test_standard_service_validation(self, mocker):
        """Test loading data for a standard service with validation.
        
        Tests that load_data_from_local_storage correctly:
        1. Only calls _get_all_filenames for standard services
        2. Validates filepaths using _validate_filepaths
        3. Filters out files not matching validation criteria
        
        Expected behavior:
        - Should only call _get_all_filenames (not deprecated format)
        - Should validate filepaths with _validate_filepaths
        - Should only return files matching validation criteria
        - Should handle standard format paths
        """
        # Mock the filename retrieval functions
        mock_get_deprecated = mocker.patch("lib.db.manage_local_data._get_all_filenames_deprecated_format")
        mock_get_current = mocker.patch("lib.db.manage_local_data._get_all_filenames")
        mock_validate = mocker.patch("lib.db.manage_local_data._validate_filepaths")
        mock_read_parquet = mocker.patch("pandas.read_parquet")

        # Set up test files
        test_files = [
            "/data/fetch_posts_used_in_feeds/active/partition_date=2024-03-01/file1.parquet",
            "/data/fetch_posts_used_in_feeds/active/partition_date=2024-03-02/file2.parquet",
            "/data/fetch_posts_used_in_feeds/active/partition_date=2024-03-03/file3.parquet"
        ]

        # Mock return values
        mock_get_current.return_value = test_files
        
        # Mock validation to filter some files
        validated_files = [
            "/data/fetch_posts_used_in_feeds/active/partition_date=2024-03-01/file1.parquet",
            "/data/fetch_posts_used_in_feeds/active/partition_date=2024-03-02/file2.parquet"
        ]
        mock_validate.return_value = validated_files

        # Call function with validation criteria
        result = load_data_from_local_storage(
            service="fetch_posts_used_in_feeds",
            start_partition_date="2024-03-01",
            end_partition_date="2024-03-02"
        )

        # Verify correct functions were called
        mock_get_deprecated.assert_not_called()
        mock_get_current.assert_called_once()
        mock_validate.assert_called_once_with(
            service="fetch_posts_used_in_feeds",
            filepaths=test_files,
            partition_date=None,
            start_partition_date="2024-03-01",
            end_partition_date="2024-03-02"
        )

    def test_override_local_prefix(self, mocker, mock_service_metadata):
        """Test loading data with overridden local prefix."""
        mock_read_parquet = mocker.patch("pandas.read_parquet")
        mock_list_filenames = mocker.patch("lib.db.manage_local_data.list_filenames")
        mock_df = pd.DataFrame({"col1": [1, 2], "col2": ["a", "b"]})
        mock_read_parquet.return_value = mock_df
        
        override_path = "/custom/path"
        load_data_from_local_storage(
            service="test_service",
            override_local_prefix=override_path
        )
        
        mock_list_filenames.assert_called_with(
            service="test_service",
            directories=["active"],
            validate_pq_files=False,
            partition_date=None,
            start_partition_date=None,
            end_partition_date=None,
            override_local_prefix=override_path,
            source_types=None,
            custom_args=None
        )

class TestExportDataToLocalStorage:
    """Tests for export_data_to_local_storage function."""

    @pytest.fixture
    def mock_service_metadata(self, mocker):
        """Mock service metadata for testing."""
        mock_metadata = {
            "test_service": {
                "local_prefix": "/data/test_service",
                "timestamp_field": "preprocessing_timestamp",
                "partition_key": "preprocessing_timestamp",
                "dtypes_map": {
                    "col1": "Int64",
                    "col2": "string",
                    "preprocessing_timestamp": "string",
                    "record_type": "string",
                },
                "subpaths": {
                    "firehose": "/data/test_service/firehose",
                    "active": "/data/test_service/active",
                }
            },
            "preprocessed_posts": {
                "local_prefix": "/data/preprocessed_posts",
                "timestamp_field": "preprocessing_timestamp",
                "partition_key": "preprocessing_timestamp",
                "dtypes_map": {
                    "col1": "Int64",
                    "col2": "string",
                    "preprocessing_timestamp": "string",
                    "record_type": "string",
                },
                "subpaths": {
                    "firehose": "/data/preprocessed_posts/firehose",
                    "active": "/data/preprocessed_posts/active",
                }
            },
            "raw_sync": {
                "local_prefix": "/data/raw_sync",
                "timestamp_field": "preprocessing_timestamp",
                "partition_key": "preprocessing_timestamp",
                "skip_date_validation": True,
                "dtypes_map": {
                    "post": {
                        "col1": "Int64",
                        "col2": "string",
                        "preprocessing_timestamp": "string",
                        "record_type": "string",
                    }
                },
                "subpaths": {
                    "post": "/data/raw_sync/create/post",
                    "like": "/data/raw_sync/create/like",
                    "follow": "/data/raw_sync/create/follow",
                    "reply": "/data/raw_sync/create/reply",
                    "repost": "/data/raw_sync/create/repost",
                    "block": "/data/raw_sync/create/block"
                }
            }
        }
        mocker.patch("lib.db.manage_local_data.MAP_SERVICE_TO_METADATA", mock_metadata)
        return mock_metadata

    @pytest.fixture
    def mock_df(self):
        """Create a mock DataFrame for testing."""
        return pd.DataFrame({
            "col1": [1, 2],
            "col2": ["a", "b"],
            "preprocessing_timestamp": ["2024-01-01", "2024-01-01"],
            "record_type": ["post", "post"]
        })

    def test_basic_export(self, mocker, mock_service_metadata, mock_df, tmp_path):
        """Test basic export functionality."""
        mocker.patch("lib.db.manage_local_data.partition_data_by_date", return_value=[{
            "start_timestamp": "2024-01-01",
            "end_timestamp": "2024-01-01",
            "data": mock_df
        }])
        mocker.patch("os.makedirs")
        mock_write_to_dataset = mocker.patch("lib.db.manage_local_data.pq.write_to_dataset")
        
        export_data_to_local_storage(
            service="test_service",
            df=mock_df
        )
        
        mock_write_to_dataset.assert_called_once()

    def test_override_local_prefix(self, mocker, mock_service_metadata, mock_df, tmp_path):
        """Test export with overridden local prefix."""
        mocker.patch("lib.db.manage_local_data.partition_data_by_date", return_value=[{
            "start_timestamp": "2024-01-01",
            "end_timestamp": "2024-01-01",
            "data": mock_df
        }])
        mock_makedirs = mocker.patch("os.makedirs")
        mock_write_to_dataset = mocker.patch("lib.db.manage_local_data.pq.write_to_dataset")
        
        override_path = "/custom/path"
        export_data_to_local_storage(
            service="test_service",
            df=mock_df,
            override_local_prefix=override_path
        )
        
        # Verify the override path was used
        assert any(call_args[0][0].startswith(override_path) 
                  for call_args in mock_makedirs.call_args_list)
        mock_write_to_dataset.assert_called_once()

    def test_export_with_custom_args(self, mocker, mock_service_metadata, mock_df):
        """Test export with custom arguments."""
        mocker.patch("lib.db.manage_local_data.partition_data_by_date", return_value=[{
            "start_timestamp": "2024-01-01",
            "end_timestamp": "2024-01-01",
            "data": mock_df
        }])
        mocker.patch("os.makedirs")
        mock_write_to_dataset = mocker.patch("lib.db.manage_local_data.pq.write_to_dataset")
        
        custom_args = {"source": "firehose"}
        export_data_to_local_storage(
            service="preprocessed_posts",
            df=mock_df,
            custom_args=custom_args
        )
        
        mock_write_to_dataset.assert_called_once()

    def test_export_formats(self, mocker, mock_service_metadata, mock_df):
        """Test different export formats."""
        mocker.patch("lib.db.manage_local_data.partition_data_by_date", return_value=[{
            "start_timestamp": "2024-01-01",
            "end_timestamp": "2024-01-01",
            "data": mock_df
        }])
        mocker.patch("os.makedirs")
        mock_to_json = mocker.patch.object(pd.DataFrame, "to_json")
        mock_write_to_dataset = mocker.patch("lib.db.manage_local_data.pq.write_to_dataset")
        
        # Test JSONL format
        export_data_to_local_storage(
            service="test_service",
            df=mock_df,
            export_format="jsonl"
        )
        mock_to_json.assert_called_once()
        
        # Test Parquet format
        export_data_to_local_storage(
            service="test_service",
            df=mock_df,
            export_format="parquet"
        )
        mock_write_to_dataset.assert_called_once()
        
    def test_raw_sync_service(self, mocker, mock_service_metadata, mock_df):
        """Test export with raw sync service."""
        # Mock the partition_data_by_date function
        mock_partition = mocker.patch("lib.db.manage_local_data.partition_data_by_date", return_value=[{
            "start_timestamp": "2024-01-01", 
            "end_timestamp": "2024-01-01",
            "data": mock_df
        }])
        mocker.patch("os.makedirs")
        mock_write_to_dataset = mocker.patch("lib.db.manage_local_data.pq.write_to_dataset")
        
        # Export to the raw_sync subdirectory
        custom_args = {"record_type": "post"}
        export_data_to_local_storage(
            service="raw_sync",
            df=mock_df,
            custom_args=custom_args
        )
        
        # Verify the export occurred to the correct path
        mock_write_to_dataset.assert_called_once()
        file_path = mock_write_to_dataset.call_args[1]["root_path"]
        assert file_path == '/data/raw_sync/create/post/cache'
        
        # Verify that partition_data_by_date was called
        mock_partition.assert_called_once()
        
    def test_skip_date_validation(self, mocker, mock_service_metadata, mock_df):
        """Test export with skip_date_validation=True from configuration."""
        # Mock the date validation function to track if it's called
        mock_partition = mocker.patch("lib.db.manage_local_data.partition_data_by_date")
        mocker.patch.dict(
            "lib.db.manage_local_data.MAP_SERVICE_TO_METADATA",
            {"backfill_sync": {
                "skip_date_validation": True, 
                "timestamp_field": "preprocessing_timestamp", 
                "local_prefix": "/data/backfill_sync",
                "subpaths": {
                    "post": "/data/raw_sync/create/post"
                }
            }}
        )
        mocker.patch("os.makedirs")
        mock_write_to_dataset = mocker.patch("lib.db.manage_local_data.pq.write_to_dataset")
        
        # Test export with backfill_sync service which has skip_date_validation=True
        export_data_to_local_storage(
            service="backfill_sync",
            df=mock_df
        )
        
        # Verify that partition_data_by_date was NOT called due to skipping validation
        mock_partition.assert_not_called()
        
        # Verify the export still occurred
        mock_write_to_dataset.assert_called_once()

    def test_arrow_exception_handling(self, mocker, mock_service_metadata, mock_df):
        """Test that PyArrow exceptions are caught and re-raised with proper logging."""
        import pyarrow as pa
        
        mocker.patch("lib.db.manage_local_data.partition_data_by_date", return_value=[{
            "start_timestamp": "2024-01-01",
            "end_timestamp": "2024-01-01",
            "data": mock_df
        }])
        mocker.patch("os.makedirs")
        mock_write_to_dataset = mocker.patch("lib.db.manage_local_data.pq.write_to_dataset")
        mock_logger = mocker.patch("lib.db.manage_local_data.logger")
        
        # Create a mock ArrowException
        arrow_error = pa.ArrowException("Schema validation failed")
        mock_write_to_dataset.side_effect = arrow_error
        
        # Should raise the exception after logging
        with pytest.raises(pa.ArrowException, match="Schema validation failed"):
            export_data_to_local_storage(
                service="test_service",
                df=mock_df
            )
        
        # Verify error was logged with proper context
        mock_logger.error.assert_called_once()
        error_call = mock_logger.error.call_args[0][0]
        assert "PyArrow error" in error_call
        assert "test_service" in error_call

    def test_value_error_handling(self, mocker, mock_service_metadata, mock_df):
        """Test that ValueError from dtype coercion is caught and re-raised."""
        mocker.patch("lib.db.manage_local_data.partition_data_by_date", return_value=[{
            "start_timestamp": "2024-01-01",
            "end_timestamp": "2024-01-01",
            "data": mock_df
        }])
        mocker.patch("os.makedirs")
        mock_coerce = mocker.patch("lib.db.manage_local_data._coerce_df_to_dtypes_map")
        mock_logger = mocker.patch("lib.db.manage_local_data.logger")
        
        # Simulate dtype coercion failure
        coercion_error = ValueError("Failed to coerce column=col1 to dtype=Int64: invalid literal")
        mock_coerce.side_effect = coercion_error
        
        # Should raise the exception after logging
        with pytest.raises(ValueError, match="Failed to coerce column"):
            export_data_to_local_storage(
                service="test_service",
                df=mock_df
            )
        
        # Verify error was logged with proper context
        mock_logger.error.assert_called_once()
        error_call = mock_logger.error.call_args[0][0]
        assert "Data type coercion error" in error_call
        assert "test_service" in error_call

    def test_os_error_handling(self, mocker, mock_service_metadata, mock_df):
        """Test that OSError from file system operations is caught and re-raised."""
        mocker.patch("lib.db.manage_local_data.partition_data_by_date", return_value=[{
            "start_timestamp": "2024-01-01",
            "end_timestamp": "2024-01-01",
            "data": mock_df
        }])
<<<<<<< HEAD
=======
        mocker.patch("os.makedirs")
>>>>>>> e6e5a7e5
        mock_write_to_dataset = mocker.patch("lib.db.manage_local_data.pq.write_to_dataset")
        mock_logger = mocker.patch("lib.db.manage_local_data.logger")
        
        # Simulate file system error
        fs_error = OSError("Permission denied: /data/test_service")
        mock_write_to_dataset.side_effect = fs_error
        
        # Should raise the exception after logging
        with pytest.raises(OSError, match="Permission denied"):
            export_data_to_local_storage(
                service="test_service",
                df=mock_df
            )
        
        # Verify error was logged with proper context
        mock_logger.error.assert_called_once()
        error_call = mock_logger.error.call_args[0][0]
        assert "File system error" in error_call
        assert "test_service" in error_call

    def test_io_error_handling(self, mocker, mock_service_metadata, mock_df):
        """Test that IOError from file system operations is caught and re-raised."""
        mocker.patch("lib.db.manage_local_data.partition_data_by_date", return_value=[{
            "start_timestamp": "2024-01-01",
            "end_timestamp": "2024-01-01",
            "data": mock_df
        }])
<<<<<<< HEAD
=======
        mocker.patch("os.makedirs")
>>>>>>> e6e5a7e5
        mock_write_to_dataset = mocker.patch("lib.db.manage_local_data.pq.write_to_dataset")
        mock_logger = mocker.patch("lib.db.manage_local_data.logger")
        
        # Simulate I/O error
        io_error = IOError("Disk full")
        mock_write_to_dataset.side_effect = io_error
        
        # Should raise the exception after logging
        with pytest.raises(IOError, match="Disk full"):
            export_data_to_local_storage(
                service="test_service",
                df=mock_df
            )
        
        # Verify error was logged with proper context
        mock_logger.error.assert_called_once()
        error_call = mock_logger.error.call_args[0][0]
        assert "File system error" in error_call
        assert "test_service" in error_call

    def test_unexpected_exception_handling(self, mocker, mock_service_metadata, mock_df):
        """Test that unexpected exceptions are caught and re-raised."""
        mocker.patch("lib.db.manage_local_data.partition_data_by_date", return_value=[{
            "start_timestamp": "2024-01-01",
            "end_timestamp": "2024-01-01",
            "data": mock_df
        }])
        mocker.patch("os.makedirs")
        mock_write_to_dataset = mocker.patch("lib.db.manage_local_data.pq.write_to_dataset")
        mock_logger = mocker.patch("lib.db.manage_local_data.logger")
        
        # Simulate unexpected error
        unexpected_error = RuntimeError("Unexpected runtime error")
        mock_write_to_dataset.side_effect = unexpected_error
        
        # Should raise the exception after logging
        with pytest.raises(RuntimeError, match="Unexpected runtime error"):
            export_data_to_local_storage(
                service="test_service",
                df=mock_df
            )
        
        # Verify error was logged with proper context
        mock_logger.error.assert_called_once()
        error_call = mock_logger.error.call_args[0][0]
        assert "Unexpected error" in error_call
        assert "test_service" in error_call

    def test_missing_partition_date_warning(self, mocker, mock_service_metadata):
        """Test that warning is logged when partition_date column is missing."""
        df_without_partition = pd.DataFrame({
            "col1": [1, 2],
            "col2": ["a", "b"],
            "preprocessing_timestamp": ["2024-01-01", "2024-01-02"],
        })
        
        mocker.patch("lib.db.manage_local_data.partition_data_by_date", return_value=[{
            "start_timestamp": "2024-01-01",
            "end_timestamp": "2024-01-01",
            "data": df_without_partition
        }])
        mocker.patch("os.makedirs")
        mocker.patch("lib.db.manage_local_data.pq.write_to_dataset")
        mock_logger = mocker.patch("lib.db.manage_local_data.logger")
        
        export_data_to_local_storage(
            service="test_service",
            df=df_without_partition
        )
        
        # Verify warning was logged for missing partition_date
        warning_calls = [call[0][0] for call in mock_logger.warning.call_args_list]
        assert any("partition_date column missing" in call for call in warning_calls)

    def test_multiple_partition_dates_warning(self, mocker, mock_service_metadata):
        """Test that warning is logged when multiple unique partition dates are found."""
        df_with_multiple_dates = pd.DataFrame({
            "col1": [1, 2, 3],
            "col2": ["a", "b", "c"],
            "preprocessing_timestamp": ["2024-01-01", "2024-01-02", "2024-01-03"],
            "partition_date": ["2024-01-01", "2024-01-02", "2024-01-03"],
        })
        
        mocker.patch("lib.db.manage_local_data.partition_data_by_date", return_value=[{
            "start_timestamp": "2024-01-01",
            "end_timestamp": "2024-01-03",
            "data": df_with_multiple_dates
        }])
        mocker.patch("os.makedirs")
        mocker.patch("lib.db.manage_local_data.pq.write_to_dataset")
        mock_logger = mocker.patch("lib.db.manage_local_data.logger")
        
        export_data_to_local_storage(
            service="test_service",
            df=df_with_multiple_dates
        )
        
        # Verify warning was logged for multiple partition dates
        warning_calls = [call[0][0] for call in mock_logger.warning.call_args_list]
        assert any("Multiple unique partition dates found" in call for call in warning_calls)

    def test_missing_schema_warning(self, mocker, mock_service_metadata, mock_df):
        """Test that warning is logged when schema is None."""
        mocker.patch("lib.db.manage_local_data.partition_data_by_date", return_value=[{
            "start_timestamp": "2024-01-01",
            "end_timestamp": "2024-01-01",
            "data": mock_df
        }])
        mocker.patch("os.makedirs")
        mocker.patch("lib.db.manage_local_data.pq.write_to_dataset")
        mock_get_schema = mocker.patch("lib.db.manage_local_data.get_service_pa_schema")
        mock_logger = mocker.patch("lib.db.manage_local_data.logger")
        
        # Return None schema to trigger warning
        mock_get_schema.return_value = None
        
        export_data_to_local_storage(
            service="test_service",
            df=mock_df
        )
        
        # Verify warning was logged for missing schema
        warning_calls = [call[0][0] for call in mock_logger.warning.call_args_list]
        assert any("No PyArrow schema available" in call for call in warning_calls)
        assert any("schema drift" in call for call in warning_calls)<|MERGE_RESOLUTION|>--- conflicted
+++ resolved
@@ -1244,230 +1244,4 @@
         mock_partition.assert_not_called()
         
         # Verify the export still occurred
-        mock_write_to_dataset.assert_called_once()
-
-    def test_arrow_exception_handling(self, mocker, mock_service_metadata, mock_df):
-        """Test that PyArrow exceptions are caught and re-raised with proper logging."""
-        import pyarrow as pa
-        
-        mocker.patch("lib.db.manage_local_data.partition_data_by_date", return_value=[{
-            "start_timestamp": "2024-01-01",
-            "end_timestamp": "2024-01-01",
-            "data": mock_df
-        }])
-        mocker.patch("os.makedirs")
-        mock_write_to_dataset = mocker.patch("lib.db.manage_local_data.pq.write_to_dataset")
-        mock_logger = mocker.patch("lib.db.manage_local_data.logger")
-        
-        # Create a mock ArrowException
-        arrow_error = pa.ArrowException("Schema validation failed")
-        mock_write_to_dataset.side_effect = arrow_error
-        
-        # Should raise the exception after logging
-        with pytest.raises(pa.ArrowException, match="Schema validation failed"):
-            export_data_to_local_storage(
-                service="test_service",
-                df=mock_df
-            )
-        
-        # Verify error was logged with proper context
-        mock_logger.error.assert_called_once()
-        error_call = mock_logger.error.call_args[0][0]
-        assert "PyArrow error" in error_call
-        assert "test_service" in error_call
-
-    def test_value_error_handling(self, mocker, mock_service_metadata, mock_df):
-        """Test that ValueError from dtype coercion is caught and re-raised."""
-        mocker.patch("lib.db.manage_local_data.partition_data_by_date", return_value=[{
-            "start_timestamp": "2024-01-01",
-            "end_timestamp": "2024-01-01",
-            "data": mock_df
-        }])
-        mocker.patch("os.makedirs")
-        mock_coerce = mocker.patch("lib.db.manage_local_data._coerce_df_to_dtypes_map")
-        mock_logger = mocker.patch("lib.db.manage_local_data.logger")
-        
-        # Simulate dtype coercion failure
-        coercion_error = ValueError("Failed to coerce column=col1 to dtype=Int64: invalid literal")
-        mock_coerce.side_effect = coercion_error
-        
-        # Should raise the exception after logging
-        with pytest.raises(ValueError, match="Failed to coerce column"):
-            export_data_to_local_storage(
-                service="test_service",
-                df=mock_df
-            )
-        
-        # Verify error was logged with proper context
-        mock_logger.error.assert_called_once()
-        error_call = mock_logger.error.call_args[0][0]
-        assert "Data type coercion error" in error_call
-        assert "test_service" in error_call
-
-    def test_os_error_handling(self, mocker, mock_service_metadata, mock_df):
-        """Test that OSError from file system operations is caught and re-raised."""
-        mocker.patch("lib.db.manage_local_data.partition_data_by_date", return_value=[{
-            "start_timestamp": "2024-01-01",
-            "end_timestamp": "2024-01-01",
-            "data": mock_df
-        }])
-<<<<<<< HEAD
-=======
-        mocker.patch("os.makedirs")
->>>>>>> e6e5a7e5
-        mock_write_to_dataset = mocker.patch("lib.db.manage_local_data.pq.write_to_dataset")
-        mock_logger = mocker.patch("lib.db.manage_local_data.logger")
-        
-        # Simulate file system error
-        fs_error = OSError("Permission denied: /data/test_service")
-        mock_write_to_dataset.side_effect = fs_error
-        
-        # Should raise the exception after logging
-        with pytest.raises(OSError, match="Permission denied"):
-            export_data_to_local_storage(
-                service="test_service",
-                df=mock_df
-            )
-        
-        # Verify error was logged with proper context
-        mock_logger.error.assert_called_once()
-        error_call = mock_logger.error.call_args[0][0]
-        assert "File system error" in error_call
-        assert "test_service" in error_call
-
-    def test_io_error_handling(self, mocker, mock_service_metadata, mock_df):
-        """Test that IOError from file system operations is caught and re-raised."""
-        mocker.patch("lib.db.manage_local_data.partition_data_by_date", return_value=[{
-            "start_timestamp": "2024-01-01",
-            "end_timestamp": "2024-01-01",
-            "data": mock_df
-        }])
-<<<<<<< HEAD
-=======
-        mocker.patch("os.makedirs")
->>>>>>> e6e5a7e5
-        mock_write_to_dataset = mocker.patch("lib.db.manage_local_data.pq.write_to_dataset")
-        mock_logger = mocker.patch("lib.db.manage_local_data.logger")
-        
-        # Simulate I/O error
-        io_error = IOError("Disk full")
-        mock_write_to_dataset.side_effect = io_error
-        
-        # Should raise the exception after logging
-        with pytest.raises(IOError, match="Disk full"):
-            export_data_to_local_storage(
-                service="test_service",
-                df=mock_df
-            )
-        
-        # Verify error was logged with proper context
-        mock_logger.error.assert_called_once()
-        error_call = mock_logger.error.call_args[0][0]
-        assert "File system error" in error_call
-        assert "test_service" in error_call
-
-    def test_unexpected_exception_handling(self, mocker, mock_service_metadata, mock_df):
-        """Test that unexpected exceptions are caught and re-raised."""
-        mocker.patch("lib.db.manage_local_data.partition_data_by_date", return_value=[{
-            "start_timestamp": "2024-01-01",
-            "end_timestamp": "2024-01-01",
-            "data": mock_df
-        }])
-        mocker.patch("os.makedirs")
-        mock_write_to_dataset = mocker.patch("lib.db.manage_local_data.pq.write_to_dataset")
-        mock_logger = mocker.patch("lib.db.manage_local_data.logger")
-        
-        # Simulate unexpected error
-        unexpected_error = RuntimeError("Unexpected runtime error")
-        mock_write_to_dataset.side_effect = unexpected_error
-        
-        # Should raise the exception after logging
-        with pytest.raises(RuntimeError, match="Unexpected runtime error"):
-            export_data_to_local_storage(
-                service="test_service",
-                df=mock_df
-            )
-        
-        # Verify error was logged with proper context
-        mock_logger.error.assert_called_once()
-        error_call = mock_logger.error.call_args[0][0]
-        assert "Unexpected error" in error_call
-        assert "test_service" in error_call
-
-    def test_missing_partition_date_warning(self, mocker, mock_service_metadata):
-        """Test that warning is logged when partition_date column is missing."""
-        df_without_partition = pd.DataFrame({
-            "col1": [1, 2],
-            "col2": ["a", "b"],
-            "preprocessing_timestamp": ["2024-01-01", "2024-01-02"],
-        })
-        
-        mocker.patch("lib.db.manage_local_data.partition_data_by_date", return_value=[{
-            "start_timestamp": "2024-01-01",
-            "end_timestamp": "2024-01-01",
-            "data": df_without_partition
-        }])
-        mocker.patch("os.makedirs")
-        mocker.patch("lib.db.manage_local_data.pq.write_to_dataset")
-        mock_logger = mocker.patch("lib.db.manage_local_data.logger")
-        
-        export_data_to_local_storage(
-            service="test_service",
-            df=df_without_partition
-        )
-        
-        # Verify warning was logged for missing partition_date
-        warning_calls = [call[0][0] for call in mock_logger.warning.call_args_list]
-        assert any("partition_date column missing" in call for call in warning_calls)
-
-    def test_multiple_partition_dates_warning(self, mocker, mock_service_metadata):
-        """Test that warning is logged when multiple unique partition dates are found."""
-        df_with_multiple_dates = pd.DataFrame({
-            "col1": [1, 2, 3],
-            "col2": ["a", "b", "c"],
-            "preprocessing_timestamp": ["2024-01-01", "2024-01-02", "2024-01-03"],
-            "partition_date": ["2024-01-01", "2024-01-02", "2024-01-03"],
-        })
-        
-        mocker.patch("lib.db.manage_local_data.partition_data_by_date", return_value=[{
-            "start_timestamp": "2024-01-01",
-            "end_timestamp": "2024-01-03",
-            "data": df_with_multiple_dates
-        }])
-        mocker.patch("os.makedirs")
-        mocker.patch("lib.db.manage_local_data.pq.write_to_dataset")
-        mock_logger = mocker.patch("lib.db.manage_local_data.logger")
-        
-        export_data_to_local_storage(
-            service="test_service",
-            df=df_with_multiple_dates
-        )
-        
-        # Verify warning was logged for multiple partition dates
-        warning_calls = [call[0][0] for call in mock_logger.warning.call_args_list]
-        assert any("Multiple unique partition dates found" in call for call in warning_calls)
-
-    def test_missing_schema_warning(self, mocker, mock_service_metadata, mock_df):
-        """Test that warning is logged when schema is None."""
-        mocker.patch("lib.db.manage_local_data.partition_data_by_date", return_value=[{
-            "start_timestamp": "2024-01-01",
-            "end_timestamp": "2024-01-01",
-            "data": mock_df
-        }])
-        mocker.patch("os.makedirs")
-        mocker.patch("lib.db.manage_local_data.pq.write_to_dataset")
-        mock_get_schema = mocker.patch("lib.db.manage_local_data.get_service_pa_schema")
-        mock_logger = mocker.patch("lib.db.manage_local_data.logger")
-        
-        # Return None schema to trigger warning
-        mock_get_schema.return_value = None
-        
-        export_data_to_local_storage(
-            service="test_service",
-            df=mock_df
-        )
-        
-        # Verify warning was logged for missing schema
-        warning_calls = [call[0][0] for call in mock_logger.warning.call_args_list]
-        assert any("No PyArrow schema available" in call for call in warning_calls)
-        assert any("schema drift" in call for call in warning_calls)+        mock_to_parquet.assert_called_once()