"""Generic helpers for loading local data."""

from datetime import timedelta
import gzip
import json
import os
from typing import Literal, Optional

import pandas as pd
import pyarrow as pa
import pyarrow.parquet as pq

from lib.constants import (
    current_datetime,
    timestamp_format as DEFAULT_TIMESTAMP_FORMAT,
    default_lookback_days,
)
from lib.db.service_constants import MAP_SERVICE_TO_METADATA
from lib.db.sql.duckdb import DuckDB
from lib.helper import generate_current_datetime_str
from lib.log.logger import get_logger


logger = get_logger(__name__)
duckDB = DuckDB()

pd.set_option("display.max_rows", None)
pd.set_option("display.max_columns", None)
pd.set_option("display.width", None)
pd.set_option("display.max_colwidth", None)

services_list = [
    "sync_firehose",
    "sync_most_liked_posts",
    "preprocessed_posts",
    "generate_vector_embeddings",
    "calculate_superposters",
    "daily_superposters",
    "ml_inference_perspective_api",
    "ml_inference_sociopolitical",
    "ml_inference_ime",
    "in_network_user_activity",
    "scraped_user_social_network",
    "consolidate_enrichment_integrations",
    "rank_score_feeds",
    "post_scores",
    "raw_sync",
]

# there are some really weird records that come along and have "created_at"
# dates that are completely implausible. We'll set these to a default partition
# date of 2016-01-01 so that we can at least process the data and then we
# can keep these in one place.
DEFAULT_ERROR_PARTITION_DATE = "2016-01-01"


def load_jsonl_data(filepath: str) -> list[dict]:
    """Load JSONL data from a file, supporting gzipped files."""
    if filepath.endswith(".gz"):
        with gzip.open(filepath, "rt", encoding="utf-8") as f:
            data = [json.loads(line) for line in f]
    else:
        with open(filepath, "r", encoding="utf-8") as f:
            data = [json.loads(line) for line in f]
    return data


def write_jsons_to_local_store(
    source_directory: Optional[str] = None,
    records: Optional[list[dict]] = None,
    export_filepath: str = None,
    compressed: bool = True,
):
    """Writes local JSONs to local store. Writes as a .jsonl file.

    Loads in JSONs from a given directory and writes them to the local storage
    using the export filepath.
    """
    dirpath = os.path.dirname(export_filepath)
    if not os.path.exists(dirpath):
        os.makedirs(dirpath)

    res: list[dict] = []

    if not source_directory and records:
        res = records
    elif source_directory:
        for file in os.listdir(source_directory):
            if file.endswith(".json"):
                with open(os.path.join(source_directory, file), "r") as f:
                    res.append(json.load(f))
    elif not source_directory and not records:
        raise ValueError("No source data provided.")

    intermediate_filepath = export_filepath
    if compressed:
        intermediate_filepath += ".gz"

    # Write the JSON lines to a file
    if not compressed:
        with open(export_filepath, "w") as f:
            for item in res:
                f.write(json.dumps(item) + "\n")
    else:
        with gzip.open(intermediate_filepath, "wt") as f:
            for item in res:
                f.write(json.dumps(item) + "\n")


def find_files_after_timestamp(base_path: str, target_timestamp_path: str) -> list[str]:
    """Find files after a given timestamp."""
    year, month, day, hour, minute = target_timestamp_path.split("/")
    files_list = []
    for year_dir in os.listdir(base_path):
        if year_dir >= year:
            if year_dir > year:
                # crawl all files, even in subdirectories, and add to list
                # of files
                year_dir_path = os.path.join(base_path, year_dir)
                for root, _, files in os.walk(year_dir_path):
                    for file in files:
                        files_list.append(os.path.join(root, file))
                continue
            else:
                # case where year_dir == year
                months = os.listdir(os.path.join(base_path, year_dir))
                for month_dir in months:
                    # if same year + more recent month, crawl all files.
                    if month_dir > month:
                        # crawl all files, even in subdirectories, and add
                        # to list of files
                        month_dir_path = os.path.join(base_path, year_dir, month_dir)  # noqa
                        for root, _, files in os.walk(month_dir_path):
                            for file in files:
                                files_list.append(os.path.join(root, file))
                    elif month_dir == month:
                        # if same month, check days
                        days = os.listdir(os.path.join(base_path, year_dir, month_dir))
                        for day_dir in days:
                            # if same year + same month + more recent day,
                            # crawl all files.
                            if day_dir > day:
                                # crawl all files, even in subdirectories, and
                                # add to list of files
                                day_dir_path = os.path.join(
                                    base_path, year_dir, month_dir, day_dir
                                )
                                for root, _, files in os.walk(day_dir_path):
                                    for file in files:
                                        files_list.append(os.path.join(root, file))  # noqa
                            elif day_dir == day:
                                # if same day, check hours
                                hours = os.listdir(
                                    os.path.join(
                                        base_path, year_dir, month_dir, day_dir
                                    )  # noqa
                                )
                                for hour_dir in hours:
                                    # if same year + same month + same day +
                                    # more recent hour, crawl all files.
                                    if hour_dir > hour:
                                        # crawl all files, even in
                                        # subdirectories, and add to list
                                        # of files
                                        hour_dir_path = os.path.join(
                                            base_path,
                                            year_dir,
                                            month_dir,
                                            day_dir,
                                            hour_dir,  # noqa
                                        )
                                        for root, _, files in os.walk(hour_dir_path):  # noqa
                                            for file in files:
                                                files_list.append(
                                                    os.path.join(root, file)
                                                )  # noqa
                                    elif hour_dir == hour:
                                        # if same hour, check minutes
                                        minutes = os.listdir(
                                            os.path.join(
                                                base_path,
                                                year_dir,
                                                month_dir,
                                                day_dir,
                                                hour_dir,  # noqa
                                            )
                                        )
                                        for minute_dir in minutes:
                                            # if same year + same month +
                                            # same day + same hour + more
                                            # recent minute, crawl all files.
                                            if minute_dir > minute:
                                                # crawl all files, even in
                                                # subdirectories, and add to
                                                # list of files
                                                minute_dir_path = os.path.join(
                                                    base_path,
                                                    year_dir,
                                                    month_dir,
                                                    day_dir,
                                                    hour_dir,
                                                    minute_dir,  # noqa
                                                )
                                                for root, _, files in os.walk(
                                                    minute_dir_path
                                                ):  # noqa
                                                    for file in files:
                                                        files_list.append(
                                                            os.path.join(root, file)
                                                        )  # noqa

    return files_list


def data_is_older_than_lookback(
    end_timestamp: str, lookback_days: int = default_lookback_days
) -> bool:
    """Returns True if the data is older than the lookback days.

    Looks only at the start_timestamp and checks to see if the data is strictly
    older than the lookback days.

    For example, if we have some data from >=2024-05-01, at any point in
    2024-05-01, if our lookback_date is 2024-05-01, then that data is not
    strictly older than the lookback date.

    We err on the conservative side; all data has to be older than the lookback
    for it to be considered old. Since we chunk and group data by day, this should
    lead to a maximum staleness < 24 hours past the threshold. We can make
    this more strict if needed.
    """
    lookback_date = (current_datetime - timedelta(days=lookback_days)).strftime(
        "%Y-%m-%d"
    )
    return end_timestamp < lookback_date


def truncate_string(s: str) -> str:
    """Truncates the string after the first '.' or '+' or 'Z' (whichever comes first)."""
    for delimiter in [".", "+", "Z"]:
        if delimiter in s:
            return s.split(delimiter)[0]
    return s


def convert_timestamp(x, timestamp_format):
    """Attempts to convert a timestamp to a datetime.

    If the timestamp is not in the correct format, it will be converted to a
    default partition date of 2016-01-01.

    Also checks for the year of the post. Sometimes the timestamp is corrupted
    and the year is before 2024. In this case, we'll log a warning and return
    the default partition date.
    """
    try:
        dt = pd.to_datetime(x, format=timestamp_format)
        if dt.year < 2024:
            # a bit noisy, plus this is an OK default behavior.
            # logger.warning(
            #     f"Timestamp year {dt.year} is before 2024, will try to coerce using {DEFAULT_ERROR_PARTITION_DATE}: {x}."
            # )
            pass
        else:
            return dt
    except Exception as e:
        logger.warning(
            f"Error converting timestamp ({e}), will try to coerce using {DEFAULT_ERROR_PARTITION_DATE}: {x}."
        )
    return pd.to_datetime(DEFAULT_ERROR_PARTITION_DATE, format="%Y-%m-%d")


def partition_data_by_date(
    df: pd.DataFrame,
    timestamp_field: str,
    timestamp_format: Optional[str] = None,
    skip_date_validation: bool = False,
) -> list[dict]:
    """Partitions data by date.

    Returns a list of dicts of the following format:
    {
        "start_timestamp": str,
        "end_timestamp": str,
        "data": pd.DataFrame
    }

    Transforms the timestamp field to a datetime field and then partitions the
    data by date. Each day's data is stored in a separate dataframe.
    """
    # TODO: need to fix column matching. Don't think these overlap correctly.
    # should process each dtype correctly. Either need the same cols or need
    # to process each dtype separately.
    if not timestamp_format:
        timestamp_format = DEFAULT_TIMESTAMP_FORMAT

    # clean timestamp field if relevant.
    df[timestamp_field] = df[timestamp_field].apply(truncate_string)

    try:
        # convert to datetime
        df[f"{timestamp_field}_datetime"] = pd.to_datetime(
            df[timestamp_field], format=timestamp_format
        )
        years = df[f"{timestamp_field}_datetime"].dt.year
        total_invalid_years = sum(1 for year in years if year < 2024)
        if total_invalid_years > 0 and not skip_date_validation:
            raise ValueError(
                f"""
                Some records have years before 2024. This is impossible and an 
                error on Bluesky's part, so we're going to coerce those records
                to a default partition date.
                Total records affected: {total_invalid_years}.
                """
            )
    except Exception as e:
        # sometimes weird records come along. We'll set these, as a default,
        # as being written to a default partition_date.
        logger.warning(f"Error converting timestamp field to datetime: {e}")
        df[f"{timestamp_field}_datetime"] = df[timestamp_field].apply(
            lambda x: convert_timestamp(x, timestamp_format)
        )

    df["partition_date"] = df[f"{timestamp_field}_datetime"].dt.date

    date_groups = df.groupby("partition_date")

    output: list[dict] = []

    for _, group in date_groups:
        # timestamps need to be transformed into the default format.
        start_timestamp = (
            group[f"{timestamp_field}_datetime"]
            .min()
            .strftime(DEFAULT_TIMESTAMP_FORMAT)  # noqa
        )
        end_timestamp = (
            group[f"{timestamp_field}_datetime"]
            .max()
            .strftime(DEFAULT_TIMESTAMP_FORMAT)
        )

        # drop additional grouping columns
        group = group.drop(columns=[f"{timestamp_field}_datetime"])

        # transform 'partition_date' to "YYYY-MM-DD" format.
        group["partition_date"] = (
            group["partition_date"]
            .apply(lambda x: x.strftime("%Y-%m-%d"))
            .astype("string")
        )

        # convert timestamp back to string type.
        group[timestamp_field] = group[timestamp_field].astype("string")

        output.append(
            {
                "start_timestamp": start_timestamp,
                "end_timestamp": end_timestamp,
                "data": group,
            }
        )

    return output


def export_data_to_local_storage(
    service: str,
    df: pd.DataFrame,
    export_format: Literal["jsonl", "parquet"] = "parquet",
    lookback_days: int = default_lookback_days,
    custom_args: Optional[dict] = None,
    override_local_prefix: Optional[str] = None,
) -> None:
    """Exports data to local storage.

    Any data older than "lookback_days" will be stored in the "/cache"
    path while any data more recent than "lookback_days" will be stored in
    the "/active" path.

    Args:
        service: Name of the service to export data for
        df: DataFrame containing the data to export
        export_format: Format to export data in ("jsonl" or "parquet")
        lookback_days: Number of days to look back for determining cache vs active
        custom_args: Optional custom arguments for specific services
        override_local_prefix: Optional override for the service's local prefix path

    Receives a generic dataframe and exports it to local storage.
    """
    # metadata needs to include timestamp field so that we can figure out what
    # data is old vs. new
    timestamp_field = MAP_SERVICE_TO_METADATA[service]["timestamp_field"]
    timestamp_format = MAP_SERVICE_TO_METADATA[service].get("timestamp_format", None)
    skip_date_validation = MAP_SERVICE_TO_METADATA[service].get(
        "skip_date_validation", False
    )
    # Override skip_date_validation for backfill_sync if custom_args provides a specific source
    if service == "backfill_sync" and custom_args and "source" in custom_args:
        skip_date_validation = False
    if skip_date_validation:
        chunks = [
            {
                "start_timestamp": generate_current_datetime_str(),
                "end_timestamp": generate_current_datetime_str(),
                "data": df,
            }
        ]
    else:
        chunks: list[dict] = partition_data_by_date(
            df=df,
            timestamp_field=timestamp_field,
            timestamp_format=timestamp_format,
            skip_date_validation=skip_date_validation,
        )
    for chunk in chunks:
        # processing specific for firehose
        if override_local_prefix:
            local_prefix = override_local_prefix
        elif service == "backfill_sync":
            if custom_args and "source" in custom_args:
                local_prefix = MAP_SERVICE_TO_METADATA[service]["subpaths"][
                    custom_args["source"]
                ]
            elif skip_date_validation:
                local_prefix = MAP_SERVICE_TO_METADATA[service]["local_prefix"]
            else:
                if "record_type" in chunk["data"].columns:
                    record_type_groups: dict[str, pd.DataFrame] = {}
                    for record_type, group_df in chunk["data"].groupby("record_type"):
                        record_type_groups[record_type] = group_df

                    for record_type, group_df in record_type_groups.items():
                        logger.info(
                            f"Exporting {record_type} data for service={service} to local storage for raw_sync..."
                        )
                        export_data_to_local_storage(
                            service="raw_sync",
                            df=group_df,
                            export_format=export_format,
                            lookback_days=lookback_days,
                            custom_args={"record_type": record_type},
                        )
                    logger.info(
                        "Completed writing backfill sync data to local storage."
                    )
                    continue
                else:
                    raise ValueError(
                        f"No record_type column found in dataframe for backfill service={service}."
                    )
        elif service == "raw_sync":
            record_type = custom_args["record_type"]
            local_prefix = MAP_SERVICE_TO_METADATA[service]["subpaths"][record_type]
        elif service == "preprocessed_posts":
            source = custom_args["source"]
            local_prefix = MAP_SERVICE_TO_METADATA[service]["subpaths"][source]
        # elif service == "ml_inference_perspective_api":
        #     source = custom_args["source"]
        #     local_prefix = MAP_SERVICE_TO_METADATA[service]["subpaths"][source]
        # elif service == "ml_inference_sociopolitical":
        #     source = custom_args["source"]
        #     local_prefix = MAP_SERVICE_TO_METADATA[service]["subpaths"][source]
        else:
            # generic processing
            local_prefix = MAP_SERVICE_TO_METADATA[service]["local_prefix"]
        if service == "backfill_sync" and not (
            skip_date_validation or (custom_args and "source" in custom_args)
        ):
            continue
        start_timestamp: str = chunk["start_timestamp"]
        end_timestamp: str = chunk["end_timestamp"]
        chunk_df: pd.DataFrame = chunk["data"]
        file_created_timestamp = generate_current_datetime_str()
        filename = f"startTimestamp={start_timestamp}_endTimestamp={end_timestamp}_fileCreatedTimestamp={file_created_timestamp}.{export_format}"
        if data_is_older_than_lookback(
            end_timestamp=end_timestamp, lookback_days=lookback_days
        ):
            subfolder = "cache"
        else:
            subfolder = "active"
        # drop extra old column from compactions
        for col in ["row_num", "startTimestamp"]:
            if col in chunk_df.columns:
                chunk_df = chunk_df.drop(columns=[col])
        # /{root path}/{service-specific path}/{cache / active}/{filename}
        folder_path = os.path.join(local_prefix, subfolder)
        if not os.path.exists(folder_path):
            os.makedirs(folder_path)
        local_export_fp = os.path.join(folder_path, filename)
        if export_format == "jsonl":
            chunk_df.to_json(local_export_fp, orient="records", lines=True)
        elif export_format == "parquet":
            # by default, we partition on the timestamp field. This will
            # allow us to use predicates when doing reads.
            partition_cols = MAP_SERVICE_TO_METADATA[service].get(
                "partition_cols", "partition_date"
            )  # noqa
            if "partition_date" not in chunk_df.columns:
                chunk_df["partition_date"] = pd.to_datetime(
                    chunk_df[timestamp_field]
                ).dt.date
            # NOTE: we don't use local_export_fp here because we want to
            # partition on the date field, and Parquet will include the partition
            # field name in the file path.
            output_partition_date = chunk_df["partition_date"].iloc[0]
            logger.info(
                f"[Service = {service}, Partition Date = {output_partition_date}] Exporting n={len(chunk_df)} records to {folder_path}..."
            )
            try:
                chunk_df.to_parquet(
                    path=folder_path, index=False, partition_cols=partition_cols
                )
            except Exception as e:
                logger.error(f"Error exporting data to local storage: {e}")
        export_path = folder_path if export_format == "parquet" else local_export_fp
        logger.info(
            f"Successfully exported {service} data ({export_path}) as {export_format}"
        )  # noqa


def get_local_prefix_for_service(
    service: str, record_type: Optional[str] = None
) -> str:
    """Get the local prefix for a given service."""
    if service == "raw_sync":
        if record_type:
            return MAP_SERVICE_TO_METADATA[service]["subpaths"][record_type]
        else:
            raise ValueError(f"Record type must be provided for service={service}.")
    else:
        return MAP_SERVICE_TO_METADATA[service]["local_prefix"]


def get_local_prefixes_for_service(service: str) -> list[str]:
    if service == "preprocessed_posts":
        local_prefixes = []
        subpaths = MAP_SERVICE_TO_METADATA[service]["subpaths"]
        for _, subpath in subpaths.items():
            local_prefixes.append(subpath)
    else:
        local_prefix = MAP_SERVICE_TO_METADATA[service]["local_prefix"]
        if service == "raw_sync":
            record_type = "post"  # we only fetch the posts from study users.
            local_prefix = MAP_SERVICE_TO_METADATA[service]["subpaths"][record_type]
        local_prefixes = [local_prefix]
    return local_prefixes


def _crawl_local_prefix(
    local_prefix: str,
    directories: list[Literal["cache", "active"]] = ["active"],
    validate_pq_files: bool = False,
) -> list[str]:
    """Crawls the local prefix and returns all filepaths.

    For the current format, the prefix would be <service>/<directory = cache / active>
    For the deprecated format, the prefix would be <service>/<source_type = firehose / most_liked>/<directory = cache / active>
    """
    loaded_filepaths: list[str] = []
    seen_files = set()  # Track unique files

    for directory in directories:
        fp = os.path.join(local_prefix, directory)
        if validate_pq_files:
            validated_filepaths: list[str] = validated_pq_files_within_directory(fp)
            for filepath in validated_filepaths:
                if filepath not in seen_files:
                    loaded_filepaths.append(filepath)
                    seen_files.add(filepath)
        else:
            for root, _, files in os.walk(fp):
                for file in files:
                    full_path = os.path.join(root, file)
                    if full_path not in seen_files:
                        loaded_filepaths.append(full_path)
                        seen_files.add(full_path)
    return loaded_filepaths


def _get_all_filenames(
    service: str,
    directories: list[Literal["cache", "active"]] = ["active"],
    validate_pq_files: bool = False,
    record_type: Optional[str] = None,
) -> list[str]:
    """Gets all filenames for a given service.

    Uses the current file format of
    - <service>
        - <directory = cache / active>
            - <partition_date = YYYY-MM-DD>
                - <filename>

    Example:
    - /projects/p32375/bluesky_research_data/ml_inference_perspective_api/
    cache/partition_date=2024-09-29/bbab32f2d9764d52a3d89a7aee014192-0.parquet
    """
    root_local_prefix = get_local_prefix_for_service(
        service=service, record_type=record_type
    )

    return _crawl_local_prefix(
        local_prefix=root_local_prefix,
        directories=directories,
        validate_pq_files=validate_pq_files,
    )


def _get_all_filenames_deprecated_format(
    service: str,
    directories: list[Literal["cache", "active"]] = ["active"],
    validate_pq_files: bool = False,
    source_types: Optional[list[Literal["firehose", "most_liked"]]] = None,
) -> list[str]:
    """Gets all filenames for a given service.

    Uses the deprecated file format of
    - <service>
        - <source_type = firehose / most_liked>
             - <directory = cache / active>
                - <partition_date = YYYY-MM-DD>
                    - <filename>

    Subdirectories beneath "directory" could vary. Sometimes they have the
    parquet filename as a folder, e.g., "startTimestamp=2024-09-19-11:58:16_endTimestamp=2024-09-19-23:59:59_fileCreatedTimestamp=2024-09-26-18:42:28.parquet"

    In this case, the full filepath is:
        /projects/p32375/bluesky_research_data/ml_inference_perspective_api/
        firehose/cache/
        startTimestamp=2024-09-19-11:58:16_endTimestamp=2024-09-19-23:59:59_fileCreatedTimestamp=2024-09-26-18:42:28.parquet
        /partition_date=2024-09-19/bbb05056707144e28a0b51725ef9940c-0.parquet

    (this came because I thought you could name the .parquet files, but you can't (or it's a hassle to,
    and you don't ever need to do so)).

    Either way, this function looks for the file format listed above and
    returns all the filenames.
    """
    if service not in [
        "preprocessed_posts",
        "ml_inference_perspective_api",
        "ml_inference_sociopolitical",
        "raw_sync",
    ]:
        raise ValueError(f"Service {service} is not supported for deprecated format.")

    root_local_prefix = get_local_prefix_for_service(service)

    if not source_types:
        source_types = ["firehose", "most_liked"]
    else:
        logger.info(f"Loading {service} data for source types: {source_types}")

    local_prefixes = [
        os.path.join(root_local_prefix, source_type) for source_type in source_types
    ]

    loaded_filepaths: list[str] = []

    for local_prefix in local_prefixes:
        loaded_filepaths.extend(
            _crawl_local_prefix(
                local_prefix=local_prefix,
                directories=directories,
                validate_pq_files=validate_pq_files,
            )
        )

    return loaded_filepaths


def _validate_filepaths(
    service: str,
    filepaths: list[str],
    partition_date: Optional[str] = None,
    start_partition_date: Optional[str] = None,
    end_partition_date: Optional[str] = None,
) -> list[str]:
    """Validate filepaths."""
    filtered_filepaths: list[str] = []

    if not start_partition_date and not end_partition_date and not partition_date:
        logger.info("No date filters provided, returning all filepaths.")
        return filepaths

    if (start_partition_date and not end_partition_date) or (
        end_partition_date and not start_partition_date
    ):
        raise ValueError(
            "Both start_partition_date and end_partition_date must be provided together."
        )

    # use specific partition date only if the start/end dates aren't provided
    # (they shouldn't be ever jointly provided anyways, since start/end date
    # ranges should only be during backfill operations).
    if partition_date and (start_partition_date or end_partition_date):
        raise ValueError(
            "Cannot use partition_date and start_partition_date or end_partition_date together."
        )

    # partition date is given or start/end dates are provided.
    if partition_date or (start_partition_date and end_partition_date):
        print(
            f"Filtering {len(filepaths)} files in service={service}, "
            f"for {'partition_date=' + partition_date if partition_date else f'date range {start_partition_date} to {end_partition_date}'}"
        )
        for fp in filepaths:
            path_parts = fp.split("/")
            partition_parts = [p for p in path_parts if "partition_date=" in p]
            if not partition_parts:
                continue

            file_partition_date = partition_parts[0].split("=")[1]

            if partition_date:
                if file_partition_date == partition_date:
                    filtered_filepaths.append(fp)
            elif start_partition_date <= file_partition_date <= end_partition_date:
                filtered_filepaths.append(fp)
    return filtered_filepaths


def list_filenames(
    service: str,
    directories: list[Literal["cache", "active"]] = ["active"],
    validate_pq_files: bool = False,
    partition_date: Optional[str] = None,
    start_partition_date: Optional[str] = None,
    end_partition_date: Optional[str] = None,
    override_local_prefix: Optional[str] = None,
<<<<<<< HEAD
    source_types: Optional[list[Literal["firehose", "most_liked"]]] = None,
=======
    custom_args: Optional[dict] = None,
>>>>>>> d8ca2bc9
) -> list[str]:
    """List files in local storage for a given service."""

    loaded_filepaths: list[str] = []

    if service == "raw_sync":
        record_type = custom_args["record_type"]
        logger.info(
            f"Getting study user activity data for record_type={record_type}..."
        )
        loaded_filepaths.extend(
            _get_all_filenames(
                service=service,
                directories=directories,
                validate_pq_files=validate_pq_files,
                record_type=record_type,
            )
        )

    elif service in [
        "preprocessed_posts",
        "ml_inference_perspective_api",
        "ml_inference_sociopolitical",
    ]:
        logger.info(
            f"Getting all filenames for service={service} in both current and deprecated formats."
        )
        loaded_filepaths.extend(
            _get_all_filenames_deprecated_format(
                service=service,
                directories=directories,
                validate_pq_files=validate_pq_files,
                source_types=source_types,
            )
        )
        loaded_filepaths.extend(
            _get_all_filenames(
                service=service,
                directories=directories,
                validate_pq_files=validate_pq_files,
            )
        )
    else:
        logger.info(f"Getting all filenames for service={service} in current format.")
        loaded_filepaths.extend(
            _get_all_filenames(
                service=service,
                directories=directories,
                validate_pq_files=validate_pq_files,
            )
        )

    loaded_filepaths = _validate_filepaths(
        service=service,
        filepaths=loaded_filepaths,
        partition_date=partition_date,
        start_partition_date=start_partition_date,
        end_partition_date=end_partition_date,
    )

    if override_local_prefix:
        loaded_filepaths = [
            os.path.join(override_local_prefix, fp) for fp in loaded_filepaths
        ]

    return loaded_filepaths


def validate_pq_file(filepath: str) -> bool:
    """Validate a parquet file."""
    try:
        pq.ParquetFile(filepath)
        return True
    except Exception as e:
        logger.error(f"Error validating {filepath}: {e}")
        return False


def validated_pq_files_within_directory(directory: str) -> list[str]:
    """Validate all Parquet files in a given directory."""
    filepaths = []
    invalidated_filepaths = []
    for root, _, files in os.walk(directory):
        for file in files:
            if file.endswith(".parquet"):
                fp = os.path.join(root, file)
                if validate_pq_file(fp):
                    filepaths.append(fp)
                else:
                    invalidated_filepaths.append(fp)

    total_invalidated_filepaths = len(invalidated_filepaths)
    if filepaths:
        logger.info(f"Found {len(filepaths)} valid Parquet files in {directory}.")
    if total_invalidated_filepaths > 0:
        logger.error(
            f"Found {total_invalidated_filepaths} invalid Parquet files in {directory}."
        )
    return filepaths


def delete_files(filepaths: list[str]) -> None:
    """Delete files from local storage."""
    logger.info(f"Deleting {len(filepaths)} files from local storage...\n\t{filepaths}")
    for filepath in filepaths:
        os.remove(filepath)
    logger.info(f"Successfully deleted {len(filepaths)} files from local storage.")


def load_service_cols(service: str) -> list[str]:
    """Load the columns for a given service."""
    return []


def pd_type_to_pa_type(pd_type):
    """Convert pandas dtype to PyArrow type.

    Docs: https://arrow.apache.org/docs/python/api/datatypes.html
    """
    if pd_type == "Int64":
        return pa.int64()
    elif pd_type == "Float64":
        return pa.float64()
    elif pd_type == "bool":
        return pa.bool_()
    elif pd_type == "datetime64[ns]":
        return pa.timestamp("ns")
    elif pd_type == "object":
        return pa.string()  # Treat object as string
    else:
        return pa.string()


def get_service_pa_schema(
    service: str, custom_args: Optional[dict] = None
) -> Optional[pa.Schema]:
    dtypes_map = MAP_SERVICE_TO_METADATA[service].get("dtypes_map", None)
    if custom_args:
        record_type = custom_args.get("record_type", None)
        if record_type:
            dtypes_map = (
                MAP_SERVICE_TO_METADATA[service]
                .get("dtypes_map", {})
                .get(record_type, {})
            )
    # we add this here since when we transform the initial loaded dicts to
    # df (prior to writes), we don't have partition_date yet. However, we
    # want this to exist on read.
    if "partition_date" not in dtypes_map:
        dtypes_map["partition_date"] = "string"
    if dtypes_map:
        pa_schema = pa.schema(
            [(col, pd_type_to_pa_type(dtype)) for col, dtype in dtypes_map.items()]
        )
    else:
        pa_schema = None
    return pa_schema


def load_data_from_local_storage(
    service: str,
    directory: Literal["cache", "active"] = "active",
    export_format: Literal["jsonl", "parquet", "duckdb"] = "parquet",
    partition_date: Optional[str] = None,
    start_partition_date: Optional[str] = None,
    end_partition_date: Optional[str] = None,
    duckdb_query: Optional[str] = None,
    query_metadata: Optional[dict] = None,
    latest_timestamp: Optional[str] = None,
    use_all_data: bool = False,
    validate_pq_files: bool = False,
    override_local_prefix: Optional[str] = None,
<<<<<<< HEAD
    source_types: Optional[list[Literal["firehose", "most_liked"]]] = None,
=======
    custom_args: Optional[dict] = None,
>>>>>>> d8ca2bc9
) -> pd.DataFrame:
    """Load data from local storage.

    Args:
        service: Name of the service to load data from
        directory: Which directory to load from ("cache" or "active")
        export_format: Format of the data files ("jsonl", "parquet", or "duckdb")
        partition_date: Specific partition date to load
        start_partition_date: Start of partition date range to load
        end_partition_date: End of partition date range to load
        duckdb_query: SQL query for DuckDB format
        query_metadata: Metadata for DuckDB query
        latest_timestamp: Only load data after this timestamp
        use_all_data: Whether to load from both cache and active directories
        validate_pq_files: Whether to validate parquet files
        override_local_prefix: Optional override for the service's local prefix path
<<<<<<< HEAD
        source_types: Optional list of source types to load.
            Used for deprecated ["firehose", "most_liked"] format.
=======
        custom_args: Optional custom arguments for the service
>>>>>>> d8ca2bc9
    """
    directories = [directory]
    if use_all_data:
        directories = ["cache", "active"]

    filepaths = list_filenames(
        service=service,
        directories=directories,
        validate_pq_files=validate_pq_files,
        partition_date=partition_date,
        start_partition_date=start_partition_date,
        end_partition_date=end_partition_date,
        override_local_prefix=override_local_prefix,
<<<<<<< HEAD
        source_types=source_types,
=======
        custom_args=custom_args,
>>>>>>> d8ca2bc9
    )
    if export_format == "jsonl":
        df = pd.read_json(filepaths, orient="records", lines=True)
    elif export_format == "parquet":
        if latest_timestamp:
            # filter at least on the date field.
            # We can't partition data on the timestamp since that's too fine-grained, but we can at least partition on date.
            # This will give at least the subset of data on the correct date.
            latest_timestamp_date = (
                pd.to_datetime(latest_timestamp).date().strftime("%Y-%m-%d")
            )
            filters = [("partition_date", ">=", latest_timestamp_date)]
        else:
            filters = []
        kwargs = {"path": filepaths}
        columns: list[str] = load_service_cols(service)
        schema: Optional[pa.Schema] = get_service_pa_schema(
            service=service, custom_args=custom_args
        )
        if columns:
            kwargs["columns"] = columns
        if schema:
            kwargs["schema"] = schema
        if filters:
            kwargs["filters"] = filters
        df = pd.read_parquet(**kwargs)
        if schema:
            # attempt to convert dtypes after the fact, but only for columns that exist
            if service == "raw_sync":
                record_type = custom_args["record_type"]
                dtypes_map = MAP_SERVICE_TO_METADATA[service]["dtypes_map"][record_type]
            else:
                dtypes_map = MAP_SERVICE_TO_METADATA[service].get("dtypes_map", {})
            for col, dtype in dtypes_map.items():
                if col in df.columns:  # Only convert if column exists
                    try:
                        if dtype == "Int64":
                            df[col] = df[col].astype("Int64")
                        elif dtype == "Float64":
                            df[col] = df[col].astype("Float64")
                        elif dtype == "bool":
                            df[col] = df[col].astype("bool")
                        elif dtype == "object":
                            df[col] = df[col].astype("object")
                        elif dtype == "string":
                            df[col] = df[col].astype("string")
                    except Exception as e:
                        logger.warning(
                            f"Failed to convert column {col} to type {dtype}: {e}"
                        )
    elif export_format == "duckdb":
        if not duckdb_query or not query_metadata:
            raise ValueError(
                "Must provide a DuckDB query and query metadata when exporting to DuckDB."
            )

        duckdb_query_cols = []
        for table in query_metadata["tables"]:
            duckdb_query_cols.extend(table["columns"])

        df: pd.DataFrame = duckDB.run_query_as_df(
            query=duckdb_query,
            mode="parquet",
            filepaths=filepaths,
            query_metadata=query_metadata,
        )

    if latest_timestamp:
        logger.info(f"Fetching data after timestamp={latest_timestamp}")
        timestamp_field = MAP_SERVICE_TO_METADATA[service]["timestamp_field"]
        df = df[df[timestamp_field] >= latest_timestamp]
    # drop extra columns that are added in during compaction steps.
    # (these will be added back in during compaction anyways)
    cols_to_drop = ["row_num", "partition_date", "startTimestamp"]
    for col in cols_to_drop:
        # don't drop the column if we explicitly query for it.
        if export_format == "duckdb":
            if col in df.columns and col not in duckdb_query_cols:
                df = df.drop(columns=[col])
        else:
            if col in df.columns:
                df = df.drop(columns=[col])
    return df


def _validate_service(service: str) -> bool:
    return service in services_list


def load_latest_data(
    service: str,
    latest_timestamp: Optional[str] = None,
    max_per_source: Optional[int] = None,
) -> pd.DataFrame:
    """Loads the latest preprocessed posts."""
    if not _validate_service(service=service):
        raise ValueError(f"Invalid service: {service}")
    # most services just need the latest preprocessed raw data.
    df = load_data_from_local_storage(
        service="preprocessed_posts", latest_timestamp=latest_timestamp
    )
    if max_per_source:
        # Split the DataFrame by 'source'
        grouped = df.groupby("source")
        # Take the max_per_source for each group and concatenate them
        groups = [group.head(max_per_source) for _, group in grouped]
        if groups:
            df = pd.concat(groups)
        else:
            return pd.DataFrame()
    return df<|MERGE_RESOLUTION|>--- conflicted
+++ resolved
@@ -729,11 +729,8 @@
     start_partition_date: Optional[str] = None,
     end_partition_date: Optional[str] = None,
     override_local_prefix: Optional[str] = None,
-<<<<<<< HEAD
     source_types: Optional[list[Literal["firehose", "most_liked"]]] = None,
-=======
     custom_args: Optional[dict] = None,
->>>>>>> d8ca2bc9
 ) -> list[str]:
     """List files in local storage for a given service."""
 
@@ -906,11 +903,8 @@
     use_all_data: bool = False,
     validate_pq_files: bool = False,
     override_local_prefix: Optional[str] = None,
-<<<<<<< HEAD
     source_types: Optional[list[Literal["firehose", "most_liked"]]] = None,
-=======
     custom_args: Optional[dict] = None,
->>>>>>> d8ca2bc9
 ) -> pd.DataFrame:
     """Load data from local storage.
 
@@ -927,12 +921,9 @@
         use_all_data: Whether to load from both cache and active directories
         validate_pq_files: Whether to validate parquet files
         override_local_prefix: Optional override for the service's local prefix path
-<<<<<<< HEAD
         source_types: Optional list of source types to load.
             Used for deprecated ["firehose", "most_liked"] format.
-=======
         custom_args: Optional custom arguments for the service
->>>>>>> d8ca2bc9
     """
     directories = [directory]
     if use_all_data:
@@ -946,11 +937,8 @@
         start_partition_date=start_partition_date,
         end_partition_date=end_partition_date,
         override_local_prefix=override_local_prefix,
-<<<<<<< HEAD
         source_types=source_types,
-=======
         custom_args=custom_args,
->>>>>>> d8ca2bc9
     )
     if export_format == "jsonl":
         df = pd.read_json(filepaths, orient="records", lines=True)
