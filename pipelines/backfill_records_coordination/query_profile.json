{
<<<<<<< HEAD
    "latency": 0.043214,
    "cumulative_rows_scanned": 0,
    "cumulative_cardinality": 2,
    "extra_info": {},
    "cpu_time": 0.000486,
=======
    "rows_returned": 1,
    "latency": 0.034610242,
    "result_set_size": 16,
    "cumulative_rows_scanned": 0,
    "cumulative_cardinality": 2,
    "extra_info": {},
    "cpu_time": 0.000067968,
>>>>>>> de1246d9
    "blocked_thread_time": 0.0,
    "query_name": "\n                            SELECT \n                                sum(estimated_size)/1024/1024 as size_mb,\n                                count(*) as table_count\n                            FROM duckdb_tables()\n                        ",
    "children": [
        {
<<<<<<< HEAD
            "operator_timing": 0.000482,
=======
            "result_set_size": 16,
            "operator_timing": 0.000027709,
>>>>>>> de1246d9
            "operator_rows_scanned": 0,
            "cumulative_rows_scanned": 0,
            "operator_cardinality": 1,
            "operator_type": "PROJECTION",
            "cumulative_cardinality": 2,
            "extra_info": {
                "Projections": [
                    "size_mb",
                    "table_count"
                ],
                "Estimated Cardinality": "1"
            },
<<<<<<< HEAD
            "result_set_size": 16,
            "cpu_time": 0.000486,
            "children": [
                {
                    "result_set_size": 24,
                    "cpu_time": 0.000004,
=======
            "cpu_time": 0.000067968,
            "children": [
                {
                    "result_set_size": 24,
                    "operator_timing": 0.000024236,
                    "operator_rows_scanned": 0,
                    "cumulative_rows_scanned": 0,
                    "operator_cardinality": 1,
                    "operator_type": "UNGROUPED_AGGREGATE",
                    "cumulative_cardinality": 1,
>>>>>>> de1246d9
                    "extra_info": {
                        "Aggregates": [
                            "sum(#0)",
                            "count_star()"
                        ]
                    },
<<<<<<< HEAD
                    "cumulative_cardinality": 1,
                    "operator_type": "UNGROUPED_AGGREGATE",
                    "operator_cardinality": 1,
                    "cumulative_rows_scanned": 0,
                    "operator_rows_scanned": 0,
                    "operator_timing": 0.000001,
=======
                    "cpu_time": 0.000040258999999999995,
>>>>>>> de1246d9
                    "children": [
                        {
                            "result_set_size": 0,
                            "operator_timing": 0.0,
                            "operator_rows_scanned": 0,
                            "cumulative_rows_scanned": 0,
                            "operator_cardinality": 0,
                            "operator_type": "PROJECTION",
                            "cumulative_cardinality": 0,
                            "extra_info": {
                                "Projections": "estimated_size",
                                "Estimated Cardinality": "1"
                            },
<<<<<<< HEAD
                            "result_set_size": 0,
                            "cpu_time": 0.000003,
                            "children": [
                                {
                                    "result_set_size": 0,
                                    "cpu_time": 0.000003,
=======
                            "cpu_time": 0.000016023,
                            "children": [
                                {
                                    "result_set_size": 0,
                                    "operator_timing": 0.0,
                                    "operator_rows_scanned": 0,
                                    "cumulative_rows_scanned": 0,
                                    "operator_cardinality": 0,
                                    "operator_type": "PROJECTION",
                                    "cumulative_cardinality": 0,
>>>>>>> de1246d9
                                    "extra_info": {
                                        "Projections": "#11",
                                        "Estimated Cardinality": "1"
                                    },
                                    "cpu_time": 0.000016023,
                                    "children": [
                                        {
<<<<<<< HEAD
                                            "operator_timing": 0.000003,
=======
                                            "result_set_size": 65536,
                                            "operator_timing": 0.000016023,
>>>>>>> de1246d9
                                            "operator_rows_scanned": 0,
                                            "cumulative_rows_scanned": 0,
                                            "operator_cardinality": 0,
                                            "operator_type": "TABLE_SCAN",
                                            "cumulative_cardinality": 0,
                                            "extra_info": {
                                                "Function": "DUCKDB_TABLES",
                                                "Estimated Cardinality": "1"
                                            },
<<<<<<< HEAD
                                            "result_set_size": 65536,
                                            "cpu_time": 0.000003,
=======
                                            "cpu_time": 0.000016023,
>>>>>>> de1246d9
                                            "children": []
                                        }
                                    ]
                                }
                            ]
                        }
                    ]
                }
            ]
        }
    ]
}<|MERGE_RESOLUTION|>--- conflicted
+++ resolved
@@ -1,11 +1,4 @@
 {
-<<<<<<< HEAD
-    "latency": 0.043214,
-    "cumulative_rows_scanned": 0,
-    "cumulative_cardinality": 2,
-    "extra_info": {},
-    "cpu_time": 0.000486,
-=======
     "rows_returned": 1,
     "latency": 0.034610242,
     "result_set_size": 16,
@@ -13,17 +6,12 @@
     "cumulative_cardinality": 2,
     "extra_info": {},
     "cpu_time": 0.000067968,
->>>>>>> de1246d9
     "blocked_thread_time": 0.0,
     "query_name": "\n                            SELECT \n                                sum(estimated_size)/1024/1024 as size_mb,\n                                count(*) as table_count\n                            FROM duckdb_tables()\n                        ",
     "children": [
         {
-<<<<<<< HEAD
-            "operator_timing": 0.000482,
-=======
             "result_set_size": 16,
             "operator_timing": 0.000027709,
->>>>>>> de1246d9
             "operator_rows_scanned": 0,
             "cumulative_rows_scanned": 0,
             "operator_cardinality": 1,
@@ -36,14 +24,6 @@
                 ],
                 "Estimated Cardinality": "1"
             },
-<<<<<<< HEAD
-            "result_set_size": 16,
-            "cpu_time": 0.000486,
-            "children": [
-                {
-                    "result_set_size": 24,
-                    "cpu_time": 0.000004,
-=======
             "cpu_time": 0.000067968,
             "children": [
                 {
@@ -54,23 +34,13 @@
                     "operator_cardinality": 1,
                     "operator_type": "UNGROUPED_AGGREGATE",
                     "cumulative_cardinality": 1,
->>>>>>> de1246d9
                     "extra_info": {
                         "Aggregates": [
                             "sum(#0)",
                             "count_star()"
                         ]
                     },
-<<<<<<< HEAD
-                    "cumulative_cardinality": 1,
-                    "operator_type": "UNGROUPED_AGGREGATE",
-                    "operator_cardinality": 1,
-                    "cumulative_rows_scanned": 0,
-                    "operator_rows_scanned": 0,
-                    "operator_timing": 0.000001,
-=======
                     "cpu_time": 0.000040258999999999995,
->>>>>>> de1246d9
                     "children": [
                         {
                             "result_set_size": 0,
@@ -84,14 +54,6 @@
                                 "Projections": "estimated_size",
                                 "Estimated Cardinality": "1"
                             },
-<<<<<<< HEAD
-                            "result_set_size": 0,
-                            "cpu_time": 0.000003,
-                            "children": [
-                                {
-                                    "result_set_size": 0,
-                                    "cpu_time": 0.000003,
-=======
                             "cpu_time": 0.000016023,
                             "children": [
                                 {
@@ -102,7 +64,6 @@
                                     "operator_cardinality": 0,
                                     "operator_type": "PROJECTION",
                                     "cumulative_cardinality": 0,
->>>>>>> de1246d9
                                     "extra_info": {
                                         "Projections": "#11",
                                         "Estimated Cardinality": "1"
@@ -110,12 +71,8 @@
                                     "cpu_time": 0.000016023,
                                     "children": [
                                         {
-<<<<<<< HEAD
-                                            "operator_timing": 0.000003,
-=======
                                             "result_set_size": 65536,
                                             "operator_timing": 0.000016023,
->>>>>>> de1246d9
                                             "operator_rows_scanned": 0,
                                             "cumulative_rows_scanned": 0,
                                             "operator_cardinality": 0,
@@ -125,12 +82,7 @@
                                                 "Function": "DUCKDB_TABLES",
                                                 "Estimated Cardinality": "1"
                                             },
-<<<<<<< HEAD
-                                            "result_set_size": 65536,
-                                            "cpu_time": 0.000003,
-=======
                                             "cpu_time": 0.000016023,
->>>>>>> de1246d9
                                             "children": []
                                         }
                                     ]
