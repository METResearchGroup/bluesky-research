--- conflicted
+++ resolved
@@ -1,12 +1,8 @@
 import '@testing-library/jest-dom'
 
-<<<<<<< HEAD
-=======
 // Setup jest-axe
 import { toHaveNoViolations } from 'jest-axe'
 expect.extend(toHaveNoViolations)
-
->>>>>>> b24941b1
 // Mock ResizeObserver for Headless UI
 global.ResizeObserver = jest.fn().mockImplementation(() => ({
   observe: jest.fn(),
