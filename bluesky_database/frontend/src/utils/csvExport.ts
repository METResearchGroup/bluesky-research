interface Post {
  id: string
  timestamp: string
  username: string
  text: string | null | undefined
}

/**
 * Helper function to escape and quote CSV fields according to RFC 4180
 * @param field - The field value to escape
 * @returns The properly escaped and quoted field
 */
export const escapeCSVField = (field: string): string => {
  // Always quote fields to ensure RFC 4180 compliance
  // Escape any existing quotes by doubling them
  const escapedField = field.replace(/"/g, '""')
  return `"${escapedField}"`
}

/**
 * Exports an array of posts to a CSV file and triggers download
 * @param posts - Array of Post objects to export
 */
export const exportToCSV = (posts: Post[]): void => {
<<<<<<< HEAD
  // Helper function to properly escape and quote CSV fields according to RFC 4180
  const escapeCSVField = (field: string | null | undefined): string => {
    // Handle null/undefined values by converting to empty string
    const fieldStr = field ?? ''
    // Always quote fields to ensure RFC 4180 compliance
    // Escape any existing quotes by doubling them
    const escapedField = fieldStr.replace(/"/g, '""')
    return `"${escapedField}"`
  }

=======
>>>>>>> 7a4f3761
  const headers = ['Timestamp', 'Username', 'Post Preview']
  const csvContent = [
    headers.map(escapeCSVField).join(','),
    ...posts.map(post => {
      const timestamp = new Date(post.timestamp).toLocaleString()
      const username = post.username
      const text = post.text
      return [
        escapeCSVField(timestamp),
        escapeCSVField(username),
        escapeCSVField(text)
      ].join(',')
    })
  ].join('\n')

  const blob = new Blob([csvContent], { type: 'text/csv;charset=utf-8;' })
  const link = document.createElement('a')
  
  if (link.download !== undefined) {
    const url = URL.createObjectURL(blob)
    link.setAttribute('href', url)
    link.setAttribute('download', `bluesky-posts-${new Date().toISOString().split('T')[0]}.csv`)
    link.style.visibility = 'hidden'
    document.body.appendChild(link)
    link.click()
    document.body.removeChild(link)
  }
}

<<<<<<< HEAD
/**
 * Helper function to escape and quote CSV fields according to RFC 4180
 * @param field - The field value to escape
 * @returns The properly escaped and quoted field
 */
export const escapeCSVField = (field: string | null | undefined): string => {
  // Handle null/undefined values by converting to empty string
  const fieldStr = field ?? ''
  // Always quote fields to ensure RFC 4180 compliance
  // Escape any existing quotes by doubling them
  const escapedField = fieldStr.replace(/"/g, '""')
  return `"${escapedField}"`
}

=======
>>>>>>> 7a4f3761
export type { Post }<|MERGE_RESOLUTION|>--- conflicted
+++ resolved
@@ -22,22 +22,9 @@
  * @param posts - Array of Post objects to export
  */
 export const exportToCSV = (posts: Post[]): void => {
-<<<<<<< HEAD
-  // Helper function to properly escape and quote CSV fields according to RFC 4180
-  const escapeCSVField = (field: string | null | undefined): string => {
-    // Handle null/undefined values by converting to empty string
-    const fieldStr = field ?? ''
-    // Always quote fields to ensure RFC 4180 compliance
-    // Escape any existing quotes by doubling them
-    const escapedField = fieldStr.replace(/"/g, '""')
-    return `"${escapedField}"`
-  }
-
-=======
->>>>>>> 7a4f3761
   const headers = ['Timestamp', 'Username', 'Post Preview']
   const csvContent = [
-    headers.map(escapeCSVField).join(','),
+    headers.map().join(','),
     ...posts.map(post => {
       const timestamp = new Date(post.timestamp).toLocaleString()
       const username = post.username
@@ -63,8 +50,6 @@
     document.body.removeChild(link)
   }
 }
-
-<<<<<<< HEAD
 /**
  * Helper function to escape and quote CSV fields according to RFC 4180
  * @param field - The field value to escape
@@ -78,7 +63,4 @@
   const escapedField = fieldStr.replace(/"/g, '""')
   return `"${escapedField}"`
 }
-
-=======
->>>>>>> 7a4f3761
 export type { Post }