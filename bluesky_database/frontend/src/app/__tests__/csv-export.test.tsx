--- conflicted
+++ resolved
@@ -1,7 +1,6 @@
 import '@testing-library/jest-dom'
-<<<<<<< HEAD
 import { exportToCSV, escapeCSVField, type Post } from '@/utils/csvExport'
-=======
+
 
 // Mock data structure matching the page component
 interface Post {
@@ -37,7 +36,6 @@
     document.body.removeChild(link)
   }
 }
->>>>>>> ba654592
 
 // Mock implementations for testing
 const mockCreateObjectURL = jest.fn()
